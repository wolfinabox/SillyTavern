import { humanizedDateTime, favsToHotswap, getMessageTimeStamp, dragElement, isMobile } from "./scripts/RossAscends-mods.js";
import { encode } from "../scripts/gpt-2-3-tokenizer/mod.js";
import { GPT3BrowserTokenizer } from "../scripts/gpt-3-tokenizer/gpt3-tokenizer.js";
import {
    generateKoboldWithStreaming,
    kai_settings,
    loadKoboldSettings,
    formatKoboldUrl,
    getKoboldGenerationData,
    canUseKoboldStopSequence,
    canUseKoboldStreaming,
} from "./scripts/kai-settings.js";

import {
    textgenerationwebui_settings,
    loadTextGenSettings,
    generateTextGenWithStreaming,
    getTextGenGenerationData,
} from "./scripts/textgen-settings.js";

import {
    world_info_budget,
    world_info_depth,
    world_info,
    getWorldInfoPrompt,
    setWorldInfoSettings,
    world_info_recursive,
    world_info_case_sensitive,
    world_info_match_whole_words,
    world_names,
    world_info_character_strategy,
    importEmbeddedWorldInfo,
    checkEmbeddedWorld,
    setWorldInfoButtonClass,
    importWorldInfo,
} from "./scripts/world-info.js";

import {
    groups,
    selected_group,
    saveGroupChat,
    getGroups,
    generateGroupWrapper,
    deleteGroup,
    is_group_generating,
    printGroups,
    resetSelectedGroup,
    select_group_chats,
    regenerateGroup,
    group_generation_id,
    getGroupChat,
    renameGroupMember,
    createNewGroupChat,
    getGroupPastChats,
    getGroupAvatar,
    openGroupChat,
    editGroup,
    deleteGroupChat,
    renameGroupChat,
    importGroupChat,
} from "./scripts/group-chats.js";

import {
    collapseNewlines,
    loadPowerUserSettings,
    playMessageSound,
    sortCharactersList,
    fixMarkdown,
    power_user,
    pygmalion_options,
    tokenizers,
    formatInstructModeChat,
    formatInstructStoryString,
    formatInstructModePrompt,
    persona_description_positions,
    loadMovingUIState,
} from "./scripts/power-user.js";

import {
    setOpenAIMessageExamples,
    setOpenAIMessages,
    prepareOpenAIMessages,
    sendOpenAIRequest,
    loadOpenAISettings,
    setOpenAIOnlineStatus,
    generateOpenAIPromptCache,
    oai_settings,
    is_get_status_openai,
    openai_messages_count,
    getTokenCountOpenAI,
    chat_completion_sources,
} from "./scripts/openai.js";

import {
    generateNovelWithStreaming,
    getNovelGenerationData,
    getNovelTier,
    loadNovelPreset,
    loadNovelSettings,
    nai_settings,
} from "./scripts/nai-settings.js";

import { showBookmarksButtons } from "./scripts/bookmarks.js";

import {
    horde_settings,
    loadHordeSettings,
    generateHorde,
    checkHordeStatus,
    getHordeModels,
    adjustHordeGenerationParams,
    MIN_AMOUNT_GEN,
} from "./scripts/horde.js";

import {
    poe_settings,
    loadPoeSettings,
    generatePoe,
    is_get_status_poe,
    setPoeOnlineStatus,
    appendPoeAnchors,
} from "./scripts/poe.js";

import {
    debounce,
    delay,
    restoreCaretPosition,
    saveCaretPosition,
    end_trim_to_sentence,
    countOccurrences,
    isOdd,
    sortMoments,
    timestampToMoment,
    download,
    isDataURL,
    getCharaFilename,
} from "./scripts/utils.js";

import { extension_settings, getContext, loadExtensionSettings, runGenerationInterceptors, saveMetadataDebounced } from "./scripts/extensions.js";
import { executeSlashCommands, getSlashCommandsHelp, registerSlashCommand } from "./scripts/slash-commands.js";
import {
    tag_map,
    tags,
    loadTagsSettings,
    printTagFilters,
    getTagsList,
    appendTagToList,
    createTagMapFromList,
    renameTagKey,
<<<<<<< HEAD
    importTags,
=======
    tag_filter_types,
>>>>>>> fc8553a1
} from "./scripts/tags.js";
import {
    SECRET_KEYS,
    readSecretState,
    secret_state,
    writeSecret
} from "./scripts/secrets.js";
import { EventEmitter } from './scripts/eventemitter.js';
import { context_settings, loadContextTemplatesFromSettings } from "./scripts/context-template.js";
import { markdownExclusionExt } from "./scripts/showdown-exclusion.js";
import { NOTE_MODULE_NAME, metadata_keys, setFloatingPrompt, shouldWIAddPrompt } from "./scripts/extensions/floating-prompt/index.js";
import { deviceInfo } from "./scripts/RossAscends-mods.js";

//exporting functions and vars for mods
export {
    Generate,
    getSettings,
    saveSettings,
    saveSettingsDebounced,
    printMessages,
    clearChat,
    getChat,
    getCharacters,
    callPopup,
    substituteParams,
    sendSystemMessage,
    addOneMessage,
    deleteLastMessage,
    resetChatState,
    select_rm_info,
    setCharacterId,
    setCharacterName,
    replaceCurrentChat,
    setOnlineStatus,
    checkOnlineStatus,
    setEditedMessageId,
    setSendButtonState,
    selectRightMenuWithAnimation,
    setRightTabSelectedClass,
    openCharacterChat,
    saveChat,
    messageFormatting,
    getExtensionPrompt,
    showSwipeButtons,
    hideSwipeButtons,
    changeMainAPI,
    setGenerationProgress,
    updateChatMetadata,
    scrollChatToBottom,
    getTokenCount,
    isStreamingEnabled,
    getThumbnailUrl,
    getStoppingStrings,
    getStatus,
    reloadMarkdownProcessor,
    getCurrentChatId,
    chat,
    this_chid,
    selected_button,
    menu_type,
    settings,
    characters,
    online_status,
    main_api,
    api_server,
    system_messages,
    nai_settings,
    token,
    name1,
    name2,
    is_send_press,
    api_server_textgenerationwebui,
    max_context,
    chat_metadata,
    streamingProcessor,
    default_avatar,
    system_message_types,
    talkativeness_default,
    default_ch_mes,
    extension_prompt_types,
    updateVisibleDivs,
    mesForShowdownParse,
    printCharacters,
}

// API OBJECT FOR EXTERNAL WIRING
window["SillyTavern"] = {};

const gpt3 = new GPT3BrowserTokenizer({ type: 'gpt3' });
hljs.addPlugin({ "before:highlightElement": ({ el }) => { el.textContent = el.innerText } });

// Markdown converter
let mesForShowdownParse; //intended to be used as a context to compare showdown strings against
let converter;
reloadMarkdownProcessor();

// array for prompt token calculations
console.debug('initializing Prompt Itemization Array on Startup');
let itemizedPrompts = [];

/* let bg_menu_toggle = false; */
export const systemUserName = "SillyTavern System";
let default_user_name = "You";
let name1 = default_user_name;
let name2 = "SillyTavern System";
let chat = [];
let safetychat = [
    {
        name: systemUserName,
        is_user: false,
        is_name: true,
        create_date: 0,
        mes: "You deleted a character/chat and arrived back here for safety reasons! Pick another character!",
    },
];
let chat_create_date = 0;

const default_ch_mes = "Hello";
let count_view_mes = 0;
let mesStr = "";
let generatedPromtCache = "";
let generation_started = new Date();
let characters = [];
let this_chid;
let backgrounds = [];
const default_avatar = "img/ai4.png";
export const system_avatar = "img/five.png";
export const comment_avatar = "img/quill.png";
export let CLIENT_VERSION = 'SillyTavern:UNKNOWN:Cohee#1207'; // For Horde header
let is_colab = false;
let is_checked_colab = false;
let is_mes_reload_avatar = false;
let optionsPopper = Popper.createPopper(document.getElementById('options_button'), document.getElementById('options'), {
    placement: 'top-start'
});
let exportPopper = Popper.createPopper(document.getElementById('export_button'), document.getElementById('export_format_popup'), {
    placement: 'left'
});
let rawPromptPopper = Popper.createPopper(document.getElementById('dialogue_popup'), document.getElementById('rawPromptPopup'), {
    placement: 'right'
});

let dialogueResolve = null;
let chat_metadata = {};
let streamingProcessor = null;
let crop_data = undefined;
let is_delete_mode = false;
let fav_ch_checked = false;
let scrollLock = false;

//initialize global var for future cropped blobs
let currentCroppedAvatar = '';

const durationSaveEdit = 1000;
const saveSettingsDebounced = debounce(() => saveSettings(), durationSaveEdit);
export const saveCharacterDebounced = debounce(() => $("#create_button").trigger('click'), durationSaveEdit);
const getStatusDebounced = debounce(() => getStatus(), 300_000);
const saveChatDebounced = debounce(() => saveChatConditional(), durationSaveEdit);

const system_message_types = {
    HELP: "help",
    WELCOME: "welcome",
    GROUP: "group",
    EMPTY: "empty",
    GENERIC: "generic",
    BOOKMARK_CREATED: "bookmark_created",
    BOOKMARK_BACK: "bookmark_back",
    NARRATOR: "narrator",
    COMMENT: "comment",
};

const extension_prompt_types = {
    AFTER_SCENARIO: 0,
    IN_CHAT: 1
};

const system_messages = {
    help: {
        name: systemUserName,
        force_avatar: system_avatar,
        is_user: false,
        is_system: true,
        is_name: true,
        mes: [
            `Hi there! The following chat formatting commands are supported:
            <ul>
            <li><tt>{​{text}​}</tt> - sets a one-time behavioral bias for the AI. Resets when you send the next message.
            </li>
            </ul>
            Hotkeys/Keybinds:
            <ul>
            <li><tt>Up</tt> = Edit last message in chat</li>
            <li><tt>Ctrl+Up</tt> = Edit last USER message in chat</li>
            <li><tt>Left</tt> = swipe left</li>
            <li><tt>Right</tt> = swipe right (NOTE: swipe hotkeys are disabled when chatbar has something typed into it)</li>
            <li><tt>Ctrl+Left</tt> = view locally stored variables (in the browser console window)</li>
            <li><tt>Enter</tt> (with chat bar selected) = send your message to AI</li>
            <li><tt>Ctrl+Enter</tt> = Regenerate the last AI response</li>
            <li><tt>Escape</tt> = stop AI response generation</li>
            <li><tt>Ctrl+Shift+Up</tt> = Scroll to context line</li>
            <li><tt>Ctrl+Shift+Down</tt> = Scroll chat to bottom</li>

            </ul>`
        ]
    },
    welcome:
    {
        name: systemUserName,
        force_avatar: system_avatar,
        is_user: false,
        is_name: true,
        mes: [
            '<h3><span id="version_display_welcome">SillyTavern</span><div id="version_display_welcome"></div></h3>',
            "<a href='https://docs.sillytavern.app/usage/update/' target='_blank'>Want to update?</a>",
            '<hr>',
            '<h3>How to start chatting?</h3>',
            '<ol>',
            '<li>Click <code><i class="fa-solid fa-plug"></i></code> and select a <a href="https://docs.sillytavern.app/usage/api-connections/" target_"blank">Chat API</a>.</li>',
            '<li>Click <code><i class="fa-solid fa-address-card"></i></code> and pick a character</li>',
            '</ol>',
            '<hr>',
            '<h3>Want more characters?</h3>',
            '<i>Not controlled by SillyTavern team.</i>',
            '<ul>',
            '<li><a target="_blank" href="https://discord.gg/pygmalionai">Pygmalion AI Discord</a></li>',
            '<li><a target="_blank" href="https://chub.ai/">Chub (NSFW)</a></li>',
            '</ul>',
            '<hr>',
            '<h3>Confused or lost?</h3>',
            '<ul>',
            '<li><span class="note-link-span">?</span> - click these icons!</li>',
            '<li>Enter <code>/?</code> in the chat bar</li>',
            '<li><a target="_blank" href="https://docs.sillytavern.app/">SillyTavern Documentation Site</a></li>',
            '<li><a target="_blank" href="https://docs.sillytavern.app/extras/installation/">Extras Installation Guide</a></li>',

            '</ul>',

            '<hr>',
            '<h3>Still have questions?</h3 > ',
            '<ul>',
            '<li><a target="_blank" href="https://discord.gg/RZdyAEUPvj">Join the SillyTavern Discord</a></li>',
            '<li><a target="_blank" href="https://github.com/SillyTavern/SillyTavern/issues">Post a GitHub issue</a></li>',
            '<li><a target="_blank" href="https://github.com/SillyTavern/SillyTavern#questions-or-suggestions">Contact the developers</a></li>',
        ].join('')
    },
    group: {
        name: systemUserName,
        force_avatar: system_avatar,
        is_user: false,
        is_system: true,
        is_name: true,
        is_group: true,
        mes: "Group chat created. Say 'Hi' to lovely people!",
    },
    empty: {
        name: systemUserName,
        force_avatar: system_avatar,
        is_user: false,
        is_system: true,
        is_name: true,
        mes: "No one hears you. <b>Hint&#58;</b> add more members to the group!",
    },
    generic: {
        name: systemUserName,
        force_avatar: system_avatar,
        is_user: false,
        is_system: true,
        is_name: true,
        mes: "Generic system message. User `text` parameter to override the contents",
    },
    bookmark_created: {
        name: systemUserName,
        force_avatar: system_avatar,
        is_user: false,
        is_system: true,
        is_name: true,
        mes: `Bookmark created! Click here to open the bookmark chat: <a class="bookmark_link" file_name="{0}" href="javascript:void(null);">{1}</a>`,
    },
    bookmark_back: {
        name: systemUserName,
        force_avatar: system_avatar,
        is_user: false,
        is_system: true,
        is_name: true,
        mes: `Click here to return to the previous chat: <a class="bookmark_link" file_name="{0}" href="javascript:void(null);">Return</a>`,
    },
};

export const event_types = {
    EXTRAS_CONNECTED: 'extras_connected',
    MESSAGE_SWIPED: 'message_swiped',
    MESSAGE_SENT: 'message_sent',
    MESSAGE_RECEIVED: 'message_received',
    MESSAGE_EDITED: 'message_edited',
    MESSAGE_DELETED: 'message_deleted',
    IMPERSONATE_READY: 'impersonate_ready',
    CHAT_CHANGED: 'chat_id_changed',
    GENERATION_STOPPED: 'generation_stopped',
    SETTINGS_UPDATED: 'settings_updated',
    GROUP_UPDATED: 'group_updated',
    MOVABLE_PANELS_RESET: 'movable_panels_reset',
}

export const eventSource = new EventEmitter();

$(document).ajaxError(function myErrorHandler(_, xhr) {
    if (xhr.status == 403) {
        toastr.warning("doubleCsrf errors in console are NORMAL in this case. Just reload the page or close this tab.", "Looks like you've opened SillyTavern in another browser tab", { timeOut: 0, extendedTimeOut: 0, preventDuplicates: true });
    }
});

async function getClientVersion() {
    try {
        const response = await fetch('/version');
        const data = await response.json();
        CLIENT_VERSION = data.agent;
        let displayVersion = `SillyTavern ${data.pkgVersion}`;

        if (data.gitRevision && data.gitBranch) {
            displayVersion += ` '${data.gitBranch}'(${data.gitRevision})`;
        }

        $('#version_display').text(displayVersion);
        $('#version_display_welcome').text(displayVersion);
    } catch (err) {
        console.error("Couldn't get client version", err);
    }
}

function getTokenCount(str, padding = undefined) {
    let tokenizerType = power_user.tokenizer;

    if (main_api === 'openai') {
        if (padding === power_user.token_padding) {
            // For main "shadow" prompt building
            tokenizerType = tokenizers.NONE;
        } else {
            // For extensions and WI
            return getTokenCountOpenAI(str);
        }
    }

    if (padding === undefined) {
        padding = 0;
    }

    switch (tokenizerType) {
        case tokenizers.NONE:
            return Math.ceil(str.length / CHARACTERS_PER_TOKEN_RATIO) + padding;
        case tokenizers.GPT3:
            return gpt3.encode(str).bpe.length + padding;
        case tokenizers.CLASSIC:
            return encode(str).length + padding;
        case tokenizers.LLAMA:
            return countTokensRemote('/tokenize_llama', str, padding);
        case tokenizers.NERD:
            return countTokensRemote('/tokenize_nerdstash', str, padding);
        case tokenizers.NERD2:
            return countTokensRemote('/tokenize_nerdstash_v2', str, padding);
        default:
            console.warn("Unknown tokenizer type", tokenizerType);
            return Math.ceil(str.length / CHARACTERS_PER_TOKEN_RATIO) + padding;
    }
}

function countTokensRemote(endpoint, str, padding) {
    let tokenCount = 0;
    jQuery.ajax({
        async: false,
        type: 'POST',
        url: endpoint,
        data: JSON.stringify({ text: str }),
        dataType: "json",
        contentType: "application/json",
        success: function (data) {
            tokenCount = data.count;
        }
    });
    return tokenCount + padding;
}

function reloadMarkdownProcessor(render_formulas = false) {
    if (render_formulas) {
        converter = new showdown.Converter({
            emoji: "true",
            underline: "true",
            extensions: [
                showdownKatex(
                    {
                        delimiters: [
                            { left: '$$', right: '$$', display: true, asciimath: false },
                            { left: '$', right: '$', display: false, asciimath: true },
                        ]
                    }
                )],
        });
    }
    else {
        converter = new showdown.Converter({
            emoji: "true",
            literalMidWordUnderscores: "true",
        });
    }

    // Inject the dinkus extension after creating the converter
    // Maybe move this into power_user init?
    setTimeout(() => {
        if (power_user) {
            converter.addExtension(markdownExclusionExt(), 'exclusion');
        }
    }, 1)

    return converter;
}

function getCurrentChatId() {
    if (selected_group) {
        return groups.find(x => x.id == selected_group)?.chat_id;
    }
    else if (this_chid) {
        return characters[this_chid].chat;
    }
}

export const CHARACTERS_PER_TOKEN_RATIO = 3.35;
const talkativeness_default = 0.5;

var is_advanced_char_open = false;

var menu_type = ""; //what is selected in the menu
var selected_button = ""; //which button pressed
//create pole save
let create_save = {
    name: "",
    description: "",
    creator_notes: "",
    post_history_instructions: "",
    character_version: "",
    system_prompt: "",
    tags: "",
    creator: "",
    personality: "",
    first_message: "",
    avatar: "",
    scenario: "",
    mes_example: "",
    world: "",
    talkativeness: talkativeness_default,
    alternate_greetings: []
};

//animation right menu
let animation_duration = 250;
let animation_easing = "ease-in-out";
let popup_type = "";
let bg_file_for_del = "";
let chat_file_for_del = "";
let online_status = "no_connection";

let api_server = "";
let api_server_textgenerationwebui = "";
//var interval_timer = setInterval(getStatus, 2000);
let interval_timer_novel = setInterval(getStatusNovel, 90000);
let is_get_status = false;
let is_get_status_novel = false;
let is_api_button_press = false;
let is_api_button_press_novel = false;

let is_send_press = false; //Send generation
let add_mes_without_animation = false;

let this_del_mes = 0;

//message editing and chat scroll posistion persistence
var this_edit_mes_text = "";
var this_edit_mes_chname = "";
var this_edit_mes_id;
var scroll_holder = 0;
var is_use_scroll_holder = false;

//settings
var settings;
var koboldai_settings;
var koboldai_setting_names;
var preset_settings = "gui";
var user_avatar = "you.png";
var amount_gen = 80; //default max length of AI generated responses
var max_context = 2048;

var is_pygmalion = false;
var tokens_already_generated = 0;
var message_already_generated = "";
var cycle_count_generation = 0;

var swipes = true;
let extension_prompts = {};

var main_api;// = "kobold";
//novel settings
let novel_tier;
let novelai_settings;
let novelai_setting_names;
let abortController;

//css
var css_mes_bg = $('<div class="mes"></div>').css("background");
var css_send_form_display = $("<div id=send_form></div>").css("display");
let generate_loop_counter = 0;
const MAX_GENERATION_LOOPS = 5;

let token;

var PromptArrayItemForRawPromptDisplay;

export function getRequestHeaders() {
    return {
        "Content-Type": "application/json",
        "X-CSRF-Token": token,
    };
}

$.ajaxPrefilter((options, originalOptions, xhr) => {
    xhr.setRequestHeader("X-CSRF-Token", token);
});

///// initialization protocol ////////
$.get("/csrf-token").then(async (data) => {
    token = data.token;
    sendSystemMessage(system_message_types.WELCOME);
    await readSecretState();
    await getClientVersion();
    await getSettings("def");
    await getUserAvatars();
    await getCharacters();
    await getBackgrounds();
});

function checkOnlineStatus() {
    ///////// REMOVED LINES THAT DUPLICATE RA_CHeckOnlineStatus FEATURES

    if (online_status == "no_connection") {
        $("#online_status_indicator2").css("background-color", "red");  //Kobold
        $("#online_status_text2").html("No connection...");
        $("#online_status_indicator_horde").css("background-color", "red");  //Kobold Horde
        $("#online_status_text_horde").html("No connection...");
        $("#online_status_indicator3").css("background-color", "red");  //Novel
        $("#online_status_text3").html("No connection...");
        $(".online_status_indicator4").css("background-color", "red");  //OAI / ooba
        $(".online_status_text4").html("No connection...");
        is_get_status = false;
        is_get_status_novel = false;
        setOpenAIOnlineStatus(false);
        setPoeOnlineStatus(false);
    } else {
        $("#online_status_indicator2").css("background-color", "green"); //kobold
        $("#online_status_text2").html(online_status);
        $("#online_status_indicator_horde").css("background-color", "green");  //Kobold Horde
        $("#online_status_text_horde").html(online_status);
        $("#online_status_indicator3").css("background-color", "green"); //novel
        $("#online_status_text3").html(online_status);
        $(".online_status_indicator4").css("background-color", "green"); //OAI / ooba
        $(".online_status_text4").html(online_status);
    }
}

async function getStatus() {
    if (is_get_status) {
        if (main_api == "koboldhorde") {
            try {
                const hordeStatus = await checkHordeStatus();
                online_status = hordeStatus ? 'Connected' : 'no_connection';
                resultCheckStatus();

                if (online_status !== "no_connection") {
                    getStatusDebounced();
                }
            }
            catch {
                online_status = "no_connection";
                resultCheckStatus();
            }

            return;
        }

        jQuery.ajax({
            type: "POST", //
            url: "/getstatus", //
            data: JSON.stringify({
                api_server:
                    main_api == "kobold" ? api_server : api_server_textgenerationwebui,
                main_api: main_api,
            }),
            beforeSend: function () { },
            cache: false,
            dataType: "json",
            crossDomain: true,
            contentType: "application/json",
            //processData: false,
            success: function (data) {
                online_status = data.result;
                if (online_status == undefined) {
                    online_status = "no_connection";
                }
                if ((online_status.toLowerCase().indexOf("pygmalion") != -1 && power_user.pygmalion_formatting == pygmalion_options.AUTO)
                    || (online_status !== "no_connection" && power_user.pygmalion_formatting == pygmalion_options.ENABLED)) {
                    is_pygmalion = true;
                    online_status += " (Pyg. formatting on)";
                } else {
                    is_pygmalion = false;
                }

                // determine if we can use stop sequence and streaming
                if (main_api === "kobold" || main_api === "koboldhorde") {
                    kai_settings.use_stop_sequence = canUseKoboldStopSequence(data.version);
                    kai_settings.can_use_streaming = canUseKoboldStreaming(data.koboldVersion);
                }

                //console.log(online_status);
                resultCheckStatus();
                if (online_status !== "no_connection") {
                    getStatusDebounced();
                }
            },
            error: function (jqXHR, exception) {
                console.log(exception);
                console.log(jqXHR);
                online_status = "no_connection";

                resultCheckStatus();
            },
        });
    } else {
        if (is_get_status_novel != true && is_get_status_openai != true && main_api != "poe") {
            online_status = "no_connection";
        }
    }
}

function resultCheckStatus() {
    is_api_button_press = false;
    checkOnlineStatus();
    $("#api_loading").css("display", "none");
    $("#api_button").css("display", "inline-block");
    $("#api_loading_textgenerationwebui").css("display", "none");
    $("#api_button_textgenerationwebui").css("display", "inline-block");
}

async function printCharacters() {
    $("#rm_print_characters_block").empty();
    characters.forEach(function (item, i, arr) {
        let this_avatar = default_avatar;
        if (item.avatar != "none") {
            this_avatar = getThumbnailUrl('avatar', item.avatar);
        }
        // Populate the template
        const template = $('#character_template .character_select').clone();
        template.attr({ 'chid': i, 'id': `CharID${i}` });
        template.find('img').attr('src', this_avatar);
        template.find('.avatar').attr('title', item.avatar);
        template.find('.ch_name').text(item.name);
        if (power_user.show_card_avatar_urls) {
            template.find('.ch_avatar_url').text(item.avatar);
        }
        template.find('.ch_fav_icon').css("display", 'none');
        template.toggleClass('is_fav', item.fav || item.fav == 'true');
        template.find('.ch_fav').val(item.fav);

        const description = item.data?.creator_notes?.split('\n', 1)[0] || '';
        if (description) {
            template.find('.ch_description').text(description);
        }
        else {
            template.find('.ch_description').hide();
        }

        // Display inline tags
        const tags = getTagsList(item.avatar);
        const tagsElement = template.find('.tags');
        tags.forEach(tag => appendTagToList(tagsElement, tag, {}));

        // Add to the list
        $("#rm_print_characters_block").append(template);
    });

    printTagFilters(tag_filter_types.character);
    printTagFilters(tag_filter_types.group_member);
    printGroups();
    sortCharactersList();
    favsToHotswap();
    await delay(300);
    updateVisibleDivs('#rm_print_characters_block', true);
    displayOverrideWarnings();

}

async function getCharacters() {
    var response = await fetch("/getcharacters", {
        method: "POST",
        headers: getRequestHeaders(),
        body: JSON.stringify({
            "": "",
        }),
    });
    if (response.ok === true) {
        var getData = ""; //RossAscends: reset to force array to update to account for deleted character.
        getData = await response.json();
        const load_ch_count = Object.getOwnPropertyNames(getData);
        for (var i = 0; i < load_ch_count.length; i++) {
            characters[i] = [];
            characters[i] = getData[i];
            characters[i]['name'] = DOMPurify.sanitize(characters[i]['name']);

            // For dropped-in cards
            if (!characters[i]['chat']) {
                characters[i]['chat'] = `${characters[i]['name']} - ${humanizedDateTime()}`;
            }

            characters[i]['chat'] = String(characters[i]['chat']);
        }
        if (this_chid != undefined && this_chid != "invalid-safety-id") {
            $("#avatar_url_pole").val(characters[this_chid].avatar);
        }
        await getGroups();
        await printCharacters();
    }
}

async function getBackgrounds() {
    const response = await fetch("/getbackgrounds", {
        method: "POST",
        headers: getRequestHeaders(),
        body: JSON.stringify({
            "": "",
        }),
    });
    if (response.ok === true) {
        const getData = await response.json();
        //background = getData;
        //console.log(getData.length);
        for (const bg of getData) {
            const thumbPath = getThumbnailUrl('bg', bg);
            $("#bg_menu_content").append(
                `<div class="bg_example flex-container" bgfile="${bg}" class="bg_example_img" title="${bg}" style="background-image: url('${thumbPath}');">
                    <div bgfile="${bg}" class="bg_example_cross fa-solid fa-circle-xmark"></div>
                    <div class="BGSampleTitle">
                        ${bg
                    .replace('.png', '')
                    .replace('.jpg', '')
                    .replace('.webp', '')}
                </div>
                </div>`
            );
        }
    }
}
async function isColab() {
    is_checked_colab = true;
    const response = await fetch("/iscolab", {
        method: "POST",
        headers: getRequestHeaders(),
        body: JSON.stringify({
            "": "",
        }),
    });
    if (response.ok === true) {
        const getData = await response.json();
        if (getData.colaburl != false) {
            $("#colab_shadow_popup").css("display", "none");
            is_colab = true;
            let url = String(getData.colaburl).split("flare.com")[0] + "flare.com";
            url = String(url).split("loca.lt")[0] + "loca.lt";
            $("#api_url_text").val(url);
            setTimeout(function () {
                $("#api_button").click();
            }, 2000);
        }
    }
}

async function setBackground(bg) {

    jQuery.ajax({
        type: "POST", //
        url: "/setbackground", //
        data: JSON.stringify({
            bg: bg,
        }),
        beforeSend: function () {

        },
        cache: false,
        dataType: "json",
        contentType: "application/json",
        //processData: false,
        success: function (html) { },
        error: function (jqXHR, exception) {
            console.log(exception);
            console.log(jqXHR);
        },
    });
}

async function delBackground(bg) {
    const response = await fetch("/delbackground", {
        method: "POST",
        headers: getRequestHeaders(),
        body: JSON.stringify({
            bg: bg,
        }),
    });
    if (response.ok === true) {

    }
}

async function delChat(chatfile) {
    const response = await fetch("/delchat", {
        method: "POST",
        headers: getRequestHeaders(),
        body: JSON.stringify({
            chatfile: chatfile,
            avatar_url: characters[this_chid].avatar,
        }),
    });
    if (response.ok === true) {
        // choose another chat if current was deleted
        if (chatfile.replace('.jsonl', '') === characters[this_chid].chat) {
            await replaceCurrentChat();
        }
    }
}

async function replaceCurrentChat() {
    clearChat();
    chat.length = 0;

    const chatsResponse = await fetch("/getallchatsofcharacter", {
        method: 'POST',
        headers: getRequestHeaders(),
        body: JSON.stringify({ avatar_url: characters[this_chid].avatar })
    });

    if (chatsResponse.ok) {
        const chats = Object.values(await chatsResponse.json());

        // pick existing chat
        if (chats.length && typeof chats[0] === 'object') {
            characters[this_chid].chat = chats[0].file_name.replace('.jsonl', '');
            $("#selected_chat_pole").val(characters[this_chid].chat);
            saveCharacterDebounced();
            await getChat();
        }

        // start new chat
        else {
            characters[this_chid].chat = name2 + " - " + humanizedDateTime();
            $("#selected_chat_pole").val(characters[this_chid].chat);
            saveCharacterDebounced();
            await getChat();
        }
    }
}

function printMessages() {
    chat.forEach(function (item, i, arr) {
        addOneMessage(item, { scroll: i === arr.length - 1 });
    });
}

function clearChat() {
    count_view_mes = 0;
    extension_prompts = {};
    $("#chat").children().remove();
    if ($('.zoomed_avatar[forChar]').length) {
        console.debug('saw avatars to remove')
        $('.zoomed_avatar[forChar]').remove();
    } else { console.debug('saw no avatars') }
    itemizedPrompts = [];
}

async function deleteLastMessage() {
    count_view_mes--;
    chat.length = chat.length - 1;
    $('#chat').children('.mes').last().remove();
    await eventSource.emit(event_types.MESSAGE_DELETED, chat.length);
}

export async function reloadCurrentChat() {
    clearChat();
    chat.length = 0;

    if (selected_group) {
        await getGroupChat(selected_group);
    }
    else if (this_chid) {
        await getChat();
    }
    else {
        resetChatState();
        printMessages();
    }
}

function messageFormatting(mes, ch_name, isSystem, isUser) {
    if (mes) {
        mesForShowdownParse = mes;
    }

    if (!mes) {
        mes = '';
    }

    if (power_user.auto_fix_generated_markdown) {
        mes = fixMarkdown(mes);
    }

    if (this_chid != undefined && !isSystem)
        mes = mes.replaceAll("<", "&lt;").replaceAll(">", "&gt;"); //for welcome message
    if ((this_chid === undefined || this_chid === "invalid-safety-id") && !selected_group) {
        mes = mes
            .replace(/\*\*(.+?)\*\*/g, "<b>$1</b>")
            .replace(/\n/g, "<br/>");
    } else if (!isSystem) {
        mes = mes.replace(/```[\s\S]*?```|``[\s\S]*?``|`[\s\S]*?`|(\".+?\")|(\u201C.+?\u201D)/gm, function (match, p1, p2) {
            if (p1) {
                return '<q>"' + p1.replace(/\"/g, "") + '"</q>';
            } else if (p2) {
                return '<q>“' + p2.replace(/\u201C|\u201D/g, "") + '”</q>';
            } else {
                return match;
            }
        });

        mes = mes.replaceAll('\\begin{align*}', '$$');
        mes = mes.replaceAll('\\end{align*}', '$$');
        mes = converter.makeHtml(mes);
        mes = mes.replace(/{{(\*?.*\*?)}}/g, "");

        mes = mes.replace(/<code(.*)>[\s\S]*?<\/code>/g, function (match) {
            // Firefox creates extra newlines from <br>s in code blocks, so we replace them before converting newlines to <br>s.
            return match.replace(/\n/gm, '\u0000');
        })
        mes = mes.replace(/\n/g, "<br/>");
        mes = mes.replace(/\u0000/g, "\n"); // Restore converted newlines
        mes = mes.trim();

        mes = mes.replace(/<code(.*)>[\s\S]*?<\/code>/g, function (match) {
            return match.replace(/&amp;/g, '&');
        });
    }

    // Hides bias from empty messages send with slash commands
    if (isSystem) {
        mes = mes.replace(/{{(\*?.*\*?)}}/g, "");
    }

    if (!power_user.allow_name2_display && ch_name && !isUser && !isSystem) {
        mes = mes.replaceAll(`${ch_name}:`, "");
    }

    //function to hide any <tags> from AI response output
    /*  if (power_user.removeXML && ch_name && !isUser && !isSystem) {
         //console.log('incoming mes')
         //console.log(mes)
         mes = mes.replaceAll(/&lt;/g, "<");
         mes = mes.replaceAll(/&gt;/g, ">");
         mes = mes.replaceAll(/<<[^>>]+>>/g, "");
         //console.log('mes after removed <tags>')
         //console.log(mes)
     } */

    return mes;
}

function getMessageFromTemplate({
    mesId,
    characterName,
    isUser,
    avatarImg,
    bias,
    isSystem,
    title,
    timerValue,
    timerTitle,
    bookmarkLink,
    forceAvatar,
    timestamp,
} = {}) {
    const mes = $('#message_template .mes').clone();
    mes.attr({
        'mesid': mesId,
        'ch_name': characterName,
        'is_user': isUser,
        'is_system': !!isSystem,
        'bookmark_link': bookmarkLink,
        'force_avatar': !!forceAvatar,
        'timestamp': timestamp,
    });
    mes.find('.avatar img').attr('src', avatarImg);
    mes.find('.ch_name .name_text').text(characterName);
    mes.find('.mes_bias').html(bias);
    mes.find('.timestamp').text(timestamp);
    title && mes.attr('title', title);
    timerValue && mes.find('.mes_timer').attr('title', timerTitle).text(timerValue);

    return mes;
}

export function updateMessageBlock(messageId, message) {
    const messageElement = $(`#chat [mesid="${messageId}"]`);
    const text = message?.extra?.display_text ?? message.mes;
    messageElement.find('.mes_text').html(messageFormatting(text, message.name, message.is_system, message.is_user));
    addCopyToCodeBlocks(messageElement)
    appendImageToMessage(message, messageElement);
}

export function appendImageToMessage(mes, messageElement) {
    if (mes.extra?.image) {
        const image = messageElement.find('.mes_img');
        const text = messageElement.find('.mes_text');
        const isInline = !!mes.extra?.inline_image;
        image.attr('src', mes.extra?.image);
        image.attr('title', mes.extra?.title || mes.title || '');
        messageElement.find(".mes_img_container").addClass("img_extra");
        image.toggleClass("img_inline", isInline);
        text.toggleClass('displayNone', !isInline);
    }
}

export function addCopyToCodeBlocks(messageElement) {
    const codeBlocks = $(messageElement).find("pre code");
    for (let i = 0; i < codeBlocks.length; i++) {
        hljs.highlightElement(codeBlocks.get(i));
        if (navigator.clipboard !== undefined) {
            const copyButton = document.createElement('i');
            copyButton.classList.add('fa-solid', 'fa-copy', 'code-copy');
            copyButton.title = 'Copy code';
            codeBlocks.get(i).appendChild(copyButton);
            copyButton.addEventListener('pointerup', function (event) {
                navigator.clipboard.writeText(codeBlocks.get(i).innerText);
                toastr.info('Copied!', '', { timeOut: 2000 });
            });
        }
    }
}


function addOneMessage(mes, { type = "normal", insertAfter = null, scroll = true } = {}) {
    var messageText = mes["mes"];
    const momentDate = timestampToMoment(mes.send_date);
    const timestamp = momentDate.isValid() ? momentDate.format('LL LT') : '';

    if (mes?.extra?.display_text) {
        messageText = mes.extra.display_text;
    }

    if (mes.name === name1) {
        var characterName = name1; //set to user's name by default
    } else { var characterName = mes.name }

    var avatarImg = getUserAvatar(user_avatar);
    const isSystem = mes.is_system;
    const title = mes.title;
    generatedPromtCache = "";

    //for non-user mesages
    if (!mes["is_user"]) {
        if (mes.force_avatar) {
            avatarImg = mes.force_avatar;
        } else if (this_chid === undefined || this_chid === "invalid-safety-id") {
            avatarImg = system_avatar;
        } else {
            if (characters[this_chid].avatar != "none") {
                avatarImg = getThumbnailUrl('avatar', characters[this_chid].avatar);
                if (is_mes_reload_avatar !== false) {
                    avatarImg += "&" + is_mes_reload_avatar;
                }
            } else {
                avatarImg = default_avatar;
            }
        }
        //old processing:
        //if messge is from sytem, use the name provided in the message JSONL to proceed,
        //if not system message, use name2 (char's name) to proceed
        //characterName = mes.is_system || mes.force_avatar ? mes.name : name2;
    } else if (mes["is_user"] && mes["force_avatar"]) {
        // Special case for persona images.
        avatarImg = mes["force_avatar"];
    }

    if (count_view_mes == 0) {
        messageText = substituteParams(messageText);
    }
    messageText = messageFormatting(
        messageText,
        characterName,
        isSystem,
        mes.is_user,
    );
    const bias = messageFormatting(mes.extra?.bias ?? "");
    const bookmarkLink = mes?.extra?.bookmark_link ?? '';

    let params = {
        mesId: count_view_mes,
        characterName: characterName,
        isUser: mes.is_user,
        avatarImg: avatarImg,
        bias: bias,
        isSystem: isSystem,
        title: title,
        bookmarkLink: bookmarkLink,
        forceAvatar: mes.force_avatar,
        timestamp: timestamp,
        ...formatGenerationTimer(mes.gen_started, mes.gen_finished),
    };

    const HTMLForEachMes = getMessageFromTemplate(params);

    if (type !== 'swipe') {
        if (!insertAfter) {
            $("#chat").append(HTMLForEachMes);
        }
        else {
            const target = $("#chat").find(`.mes[mesid="${insertAfter}"]`);
            $(HTMLForEachMes).insertAfter(target);
            $(HTMLForEachMes).find('.swipe_left').css('display', 'none');
            $(HTMLForEachMes).find('.swipe_right').css('display', 'none');
        }
    }

    const newMessageId = type == 'swipe' ? count_view_mes - 1 : count_view_mes;
    const newMessage = $(`#chat [mesid="${newMessageId}"]`);
    const isSmallSys = mes?.extra?.isSmallSys;
    newMessage.data("isSystem", isSystem);

    if (isSystem) {
        // newMessage.find(".mes_edit").hide();
        newMessage.find(".mes_prompt").hide(); //don't need prompt button for sys
    }

    if (isSmallSys === true) {
        newMessage.addClass('smallSysMes');
    }

    // don't need prompt button for user
    if (params.isUser === true) {
        newMessage.find(".mes_prompt").hide();
        //console.log(`hiding prompt for user mesID ${params.mesId}`);
    }

    //shows or hides the Prompt display button
    let mesIdToFind = type == 'swipe' ? params.mesId - 1 : params.mesId;  //Number(newMessage.attr('mesId'));

    //if we have itemized messages, and the array isn't null..
    if (params.isUser === false && itemizedPrompts.length !== 0 && itemizedPrompts.length !== null) {
        // console.log('looking through itemized prompts...');
        //console.log(`mesIdToFind = ${mesIdToFind} from ${params.avatarImg}`);
        //console.log(`itemizedPrompts.length = ${itemizedPrompts.length}`)
        //console.log(itemizedPrompts);

        for (var i = 0; i < itemizedPrompts.length; i++) {
            //console.log(`itemized array item ${i} is MesID ${Number(itemizedPrompts[i].mesId)}, does it match ${Number(mesIdToFind)}?`);
            if (Number(itemizedPrompts[i].mesId) === Number(mesIdToFind)) {
                newMessage.find(".mes_prompt").show();
                //console.log(`showing button for mesID ${params.mesId} from ${params.characterName}`);
                break;

            } /*else {
                console.log(`no cache obj for mesID ${mesIdToFind}, hiding this prompt button`);
                newMessage.find(".mes_prompt").hide();
                console.log(itemizedPrompts);
            } */
        }
    } else {
        //console.log('itemizedprompt array empty null, or user, hiding this prompt buttons');
        //$(".mes_prompt").hide();
        newMessage.find(".mes_prompt").hide();
        //console.log(itemizedPrompts);
    }

    newMessage.find('.avatar img').on('error', function () {
        $(this).hide();
        $(this).parent().html(`<div class="missing-avatar fa-solid fa-user-slash"></div>`);
    });

    if (type === 'swipe') {
        $("#chat").find(`[mesid="${count_view_mes - 1}"]`).find('.mes_text').html('');
        $("#chat").find(`[mesid="${count_view_mes - 1}"]`).find('.mes_text').append(messageText);
        appendImageToMessage(mes, $("#chat").find(`[mesid="${count_view_mes - 1}"]`));
        $("#chat").find(`[mesid="${count_view_mes - 1}"]`).attr('title', title);

        if (mes.swipe_id == mes.swipes.length - 1) {
            $("#chat").find(`[mesid="${count_view_mes - 1}"]`).find('.mes_timer').text(params.timerValue);
            $("#chat").find(`[mesid="${count_view_mes - 1}"]`).find('.mes_timer').attr('title', params.timerTitle);
        } else {
            $("#chat").find(`[mesid="${count_view_mes - 1}"]`).find('.mes_timer').html('');
        }
    } else {
        $("#chat").find(`[mesid="${count_view_mes}"]`).find('.mes_text').append(messageText);
        appendImageToMessage(mes, newMessage);
        hideSwipeButtons();
        count_view_mes++;
    }

    addCopyToCodeBlocks(newMessage);

    // Don't scroll if not inserting last
    if (!insertAfter && scroll) {
        $('#chat .mes').last().addClass('last_mes');
        $('#chat .mes').eq(-2).removeClass('last_mes');

        hideSwipeButtons();
        showSwipeButtons();
        scrollChatToBottom();
    }
}

function getUserAvatar(avatarImg) {
    return `User Avatars/${avatarImg}`;
}

function formatGenerationTimer(gen_started, gen_finished) {
    if (!gen_started || !gen_finished) {
        return {};
    }

    const dateFormat = 'HH:mm:ss D MMM YYYY';
    const start = moment(gen_started);
    const finish = moment(gen_finished);
    const seconds = finish.diff(start, 'seconds', true);
    const timerValue = `${seconds.toFixed(1)}s`;
    const timerTitle = [
        `Generation queued: ${start.format(dateFormat)}`,
        `Reply received: ${finish.format(dateFormat)}`,
        `Time to generate: ${seconds} seconds`,
    ].join('\n');

    return { timerValue, timerTitle };
}

function scrollChatToBottom() {
    if (power_user.auto_scroll_chat_to_bottom) {
        const chatElement = $("#chat");
        let position = chatElement[0].scrollHeight;

        if (power_user.waifuMode) {
            const lastMessage = chatElement.find('.mes').last();
            if (lastMessage.length) {
                const lastMessagePosition = lastMessage.position().top;
                position = chatElement.scrollTop() + lastMessagePosition;
            }
        }

        chatElement.scrollTop(position);
    }
}

function substituteParams(content, _name1, _name2, _original) {
    _name1 = _name1 ?? name1;
    _name2 = _name2 ?? name2;
    if (!content) {
        return ''
    }

    // Replace {{original}} with the original message
    // Note: only replace the first instance of {{original}}
    // This will hopefully prevent the abuse
    if (_original) {
        content = content.replace(/{{original}}/i, _original);
    }

    content = content.replace(/{{user}}/gi, _name1);
    content = content.replace(/{{char}}/gi, _name2);
    content = content.replace(/<USER>/gi, _name1);
    content = content.replace(/<BOT>/gi, _name2);
    content = content.replace(/{{time}}/gi, moment().format('LT'));
    content = content.replace(/{{date}}/gi, moment().format('LL'));
    return content;
}

function getStoppingStrings(isImpersonate, addSpace) {
    const charString = `\n${name2}:`;
    const youString = `\nYou:`;
    const userString = `\n${name1}:`;
    const result = isImpersonate ? [charString] : [youString];

    result.push(userString);

    // Add other group members as the stopping strings
    if (selected_group) {
        const group = groups.find(x => x.id === selected_group);

        if (group && Array.isArray(group.members)) {
            const names = group.members
                .map(x => characters.find(y => y.avatar == x))
                .filter(x => x && x.name !== name2)
                .map(x => `\n${x.name}:`);
            result.push(...names);
        }
    }

    // Cohee: oobabooga's textgen always appends newline before the sequence as a stopping string
    // But it's a problem for Metharme which doesn't use newlines to separate them.
    const wrap = (s) => power_user.instruct.wrap ? '\n' + s : s;

    if (power_user.instruct.enabled) {
        if (power_user.instruct.input_sequence) {
            result.push(substituteParams(wrap(power_user.instruct.input_sequence), name1, name2));
        }
        if (power_user.instruct.output_sequence) {
            result.push(substituteParams(wrap(power_user.instruct.output_sequence), name1, name2));
        }
    }

    return addSpace ? result.map(x => `${x} `) : result;
}


// Background prompt generation
export async function generateQuietPrompt(quiet_prompt) {
    return await new Promise(
        async function promptPromise(resolve, reject) {
            try {
                await Generate('quiet', { resolve, reject, quiet_prompt, force_name2: true, });
            }
            catch {
                reject();
            }
        });
}

function processCommands(message, type) {
    if (type == "regenerate" || type == "swipe" || type == 'quiet') {
        return null;
    }

    const result = executeSlashCommands(message);
    $("#send_textarea").val(result.newText).trigger('input');

    // interrupt generation if the input was nothing but a command
    if (message.length > 0 && result.newText.length === 0) {
        return true;
    }

    return result.interrupt;
}

function sendSystemMessage(type, text, extra = {}) {
    const systemMessage = system_messages[type];

    if (!systemMessage) {
        return;
    }

    const newMessage = { ...systemMessage, send_date: humanizedDateTime() };

    if (text) {
        newMessage.mes = text;
    }

    if (type == system_message_types.HELP) {
        newMessage.mes += getSlashCommandsHelp();
        newMessage.mes += `<br><b>Still got questions left? The <a target="_blank" href="https://docs.sillytavern.app/">Official SillyTavern Documentation Website</a> has much more information!</b>`;
    }

    if (!newMessage.extra) {
        newMessage.extra = {};
    }

    newMessage.extra = Object.assign(newMessage.extra, extra);
    newMessage.extra.type = type;

    chat.push(newMessage);
    addOneMessage(newMessage);
    is_send_press = false;
}

export function extractMessageBias(message) {
    if (!message) {
        return null;
    }

    const forbiddenMatches = ['user', 'char', 'time', 'date'];
    const found = [];
    const rxp = /\{\{(.+?)\}\}/g;
    //const rxp = /{([^}]+)}/g;
    let curMatch;

    while ((curMatch = rxp.exec(message))) {
        const match = curMatch[1].trim();

        if (forbiddenMatches.includes(match)) {
            continue;
        }

        found.push(match);
    }

    let biasString = '';

    if (found.length) {
        biasString = ` ${found.join(" ")}`
    }

    return biasString;
}

function cleanGroupMessage(getMessage) {
    const group = groups.find((x) => x.id == selected_group);

    if (group && Array.isArray(group.members) && group.members) {
        for (let member of group.members) {
            const character = characters.find(x => x.avatar == member);

            if (!character) {
                continue;
            }

            const name = character.name;

            // Skip current speaker.
            if (name === name2) {
                continue;
            }

            const indexOfMember = getMessage.indexOf(`${name}:`);
            if (indexOfMember != -1) {
                getMessage = getMessage.substr(0, indexOfMember);
            }
        }
    }
    return getMessage;
}

function getPersonaDescription(storyString) {
    if (!power_user.persona_description) {
        return storyString;
    }

    switch (power_user.persona_description_position) {
        case persona_description_positions.BEFORE_CHAR:
            return `${substituteParams(power_user.persona_description)}\n${storyString}`;
        case persona_description_positions.AFTER_CHAR:
            return `${storyString}\n${substituteParams(power_user.persona_description)}`;
        default:
            if (shouldWIAddPrompt) {
                const originalAN = extension_prompts[NOTE_MODULE_NAME].value
                const ANWithDesc = persona_description_positions.TOP_AN
                    ? `${power_user.persona_description}\n${originalAN}`
                    : `${originalAN}\n${power_user.persona_description}`;
                setExtensionPrompt(NOTE_MODULE_NAME, ANWithDesc, chat_metadata[metadata_keys.position], chat_metadata[metadata_keys.depth]);
            }
            return storyString;
    }
}

function getAllExtensionPrompts() {
    const value = Object
        .values(extension_prompts)
        .filter(x => x.value)
        .map(x => x.value.trim())
        .join('\n');

    return value.length ? substituteParams(value) : '';
}

function getExtensionPrompt(position = 0, depth = undefined, separator = "\n") {
    let extension_prompt = Object.keys(extension_prompts)
        .sort()
        .map((x) => extension_prompts[x])
        .filter(x => x.position == position && x.value && (depth === undefined || x.depth == depth))
        .map(x => x.value.trim())
        .join(separator);
    if (extension_prompt.length && !extension_prompt.startsWith(separator)) {
        extension_prompt = separator + extension_prompt;
    }
    if (extension_prompt.length && !extension_prompt.endsWith(separator)) {
        extension_prompt = extension_prompt + separator;
    }
    if (extension_prompt.length) {
        extension_prompt = substituteParams(extension_prompt);
    }
    return extension_prompt;
}

function baseChatReplace(value, name1, name2) {
    if (value !== undefined && value.length > 0) {
        if (is_pygmalion) {
            value = value.replace(/{{user}}:/gi, 'You:');
            value = value.replace(/<USER>:/gi, 'You:');
        }

        value = substituteParams(value, name1, name2);

        if (power_user.collapse_newlines) {
            value = collapseNewlines(value);
        }
    }
    return value;
}

function appendToStoryString(value, prefix) {
    if (value !== undefined && value.length > 0) {
        return prefix + value + '\n';
    }
    return '';
}

function isStreamingEnabled() {
    return ((main_api == 'openai' && oai_settings.stream_openai)
        || (main_api == 'kobold' && kai_settings.streaming_kobold && kai_settings.can_use_streaming)
        || (main_api == 'novel' && nai_settings.streaming_novel)
        || (main_api == 'poe' && poe_settings.streaming)
        || (main_api == 'textgenerationwebui' && textgenerationwebui_settings.streaming))
        && !isMultigenEnabled(); // Multigen has a quasi-streaming mode which breaks the real streaming
}

function showStopButton() {
    $('#mes_stop').css({ 'display': 'flex' });
}

function hideStopButton() {
    $('#mes_stop').css({ 'display': 'none' });
}

class StreamingProcessor {
    showMessageButtons(messageId) {
        if (messageId == -1) {
            return;
        }

        showStopButton();
        $(`#chat .mes[mesid="${messageId}"] .mes_buttons`).css({ 'display': 'none' });
    }

    hideMessageButtons(messageId) {
        if (messageId == -1) {
            return;
        }

        hideStopButton();
        $(`#chat .mes[mesid="${messageId}"] .mes_buttons`).css({ 'display': 'flex' });
    }

    onStartStreaming(text) {
        let messageId = -1;

        if (this.type == "impersonate") {
            $('#send_textarea').val('').trigger('input');
        }
        else {
            saveReply(this.type, text);
            messageId = count_view_mes - 1;
            this.showMessageButtons(messageId);
        }

        hideSwipeButtons();
        scrollChatToBottom();
        return messageId;
    }

    removePrefix(text) {
        const name1Marker = `${name1}: `;
        const name2Marker = `${name2}: `;

        if (text) {
            if (text.startsWith(name1Marker)) {
                text = text.replace(name1Marker, '');
            }
            if (text.startsWith(name2Marker)) {
                text = text.replace(name2Marker, '');
            }
        }
        return text;
    }

    onProgressStreaming(messageId, text, isFinal) {
        const isImpersonate = this.type == "impersonate";
        text = this.removePrefix(text);
        let processedText = cleanUpMessage(text, isImpersonate, !isFinal);
        let result = extractNameFromMessage(processedText, this.force_name2, isImpersonate);
        let isName = result.this_mes_is_name;
        processedText = result.getMessage;

        // Predict unbalanced asterisks / quotes during streaming
        const charsToBalance = ['*', '"'];
        for (const char of charsToBalance) {
            if (!isFinal && isOdd(countOccurrences(processedText, char))) {
                // Add character at the end to balance it
                processedText = processedText.trimEnd() + char;
            }
        }

        if (isImpersonate) {
            $('#send_textarea').val(processedText).trigger('input');
        }
        else {
            let currentTime = new Date();
            const timePassed = formatGenerationTimer(this.timeStarted, currentTime);
            chat[messageId]['is_name'] = isName;
            chat[messageId]['mes'] = processedText;
            chat[messageId]['gen_started'] = this.timeStarted;
            chat[messageId]['gen_finished'] = currentTime;

            if (this.type == 'swipe' && Array.isArray(chat[messageId]['swipes'])) {
                chat[messageId]['swipes'][chat[messageId]['swipe_id']] = processedText;
            }

            let formattedText = messageFormatting(
                processedText,
                chat[messageId].name,
                chat[messageId].is_system,
                chat[messageId].is_user,
            );
            const mesText = $(`#chat .mes[mesid="${messageId}"] .mes_text`);
            mesText.html(formattedText);
            $(`#chat .mes[mesid="${messageId}"] .mes_timer`).text(timePassed.timerValue).attr('title', timePassed.timerTitle);
            this.setFirstSwipe(messageId);
        }

        if (!scrollLock) {
            scrollChatToBottom();
        }
    }

    onFinishStreaming(messageId, text) {
        this.hideMessageButtons(this.messageId);
        this.onProgressStreaming(messageId, text, true);
        addCopyToCodeBlocks($(`#chat .mes[mesid="${messageId}"]`));
        saveChatConditional();
        activateSendButtons();
        showSwipeButtons();
        setGenerationProgress(0);
        generatedPromtCache = '';

        //console.log("Generated text size:", text.length, text)

        if (power_user.auto_swipe) {
            function containsBlacklistedWords(str, blacklist, threshold) {
                const regex = new RegExp(`\\b(${blacklist.join('|')})\\b`, 'gi');
                const matches = str.match(regex) || [];
                return matches.length >= threshold;
            }

            const generatedTextFiltered = (text) => {
                if (text) {
                    if (power_user.auto_swipe_minimum_length) {
                        if (text.length < power_user.auto_swipe_minimum_length && text.length !== 0) {
                            console.log("Generated text size too small")
                            return true
                        }
                    }
                    if (power_user.auto_swipe_blacklist_threshold) {
                        if (containsBlacklistedWords(text, power_user.auto_swipe_blacklist, power_user.auto_swipe_blacklist_threshold)) {
                            console.log("Generated text has blacklisted words")
                            return true
                        }
                    }
                }
                return false
            }

            if (generatedTextFiltered(text)) {
                swipe_right()
                return
            }
        }
        playMessageSound();

        const eventType = this.type !== 'impersonate' ? event_types.MESSAGE_RECEIVED : event_types.IMPERSONATE_READY;
        const eventData = this.type !== 'impersonate' ? this.messageId : text;
        eventSource.emit(eventType, eventData);
    }

    onErrorStreaming() {
        this.hideMessageButtons(this.messageId);
        $("#send_textarea").removeAttr('disabled');
        is_send_press = false;
        activateSendButtons();
        setGenerationProgress(0);
        showSwipeButtons();
    }

    setFirstSwipe(messageId) {
        if (this.type !== 'swipe' && this.type !== 'impersonate') {
            if (Array.isArray(chat[messageId]['swipes']) && chat[messageId]['swipes'].length === 1 && chat[messageId]['swipe_id'] === 0) {
                chat[messageId]['swipes'][0] = chat[messageId]['mes'];
            }
        }
    }

    onStopStreaming() {
        this.onErrorStreaming();
    }

    nullStreamingGeneration() {
        throw new Error('Generation function for streaming is not hooked up');
    }

    constructor(type, force_name2) {
        this.result = "";
        this.messageId = -1;
        this.type = type;
        this.force_name2 = force_name2;
        this.isStopped = false;
        this.isFinished = false;
        this.generator = this.nullStreamingGeneration;
        this.abortController = new AbortController();
        this.firstMessageText = '...';
        this.timeStarted = new Date();
    }

    async generate() {
        if (this.messageId == -1) {
            this.messageId = this.onStartStreaming(this.firstMessageText);
            await delay(1); // delay for message to be rendered
            scrollLock = false;
        }

        try {
            for await (const text of this.generator()) {
                if (this.isStopped) {
                    this.onStopStreaming();
                    return;
                }

                this.result = text;
                this.onProgressStreaming(this.messageId, message_already_generated + text);
            }
        }
        catch (err) {
            console.error(err);
            this.onErrorStreaming();
            this.isStopped = true;
            return;
        }

        this.isFinished = true;
        return this.result;
    }
}

async function Generate(type, { automatic_trigger, force_name2, resolve, reject, quiet_prompt, force_chid, signal } = {}) {
    //console.log('Generate entered');
    setGenerationProgress(0);
    tokens_already_generated = 0;
    generation_started = new Date();

    // Don't recreate abort controller if signal is passed
    if (!(abortController && signal)) {
        abortController = new AbortController();
    }

    // OpenAI doesn't need instruct mode. Use OAI main prompt instead.
    const isInstruct = power_user.instruct.enabled && main_api !== 'openai';
    const isImpersonate = type == "impersonate";

    message_already_generated = isImpersonate ? `${name1}: ` : `${name2}: `;
    // Name for the multigen prefix
    const magName = isImpersonate ? (is_pygmalion ? 'You' : name1) : name2;

    if (isInstruct) {
        message_already_generated = formatInstructModePrompt(magName, isImpersonate, false, name1, name2);
    } else {
        message_already_generated = `${magName}: `;
    }

    // To trim after multigen ended
    const magFirst = message_already_generated;

    const interruptedByCommand = processCommands($("#send_textarea").val(), type);

    if (interruptedByCommand) {
        $("#send_textarea").val('').trigger('input');
        is_send_press = false;
        return;
    }

    if (main_api == 'textgenerationwebui' && textgenerationwebui_settings.streaming && !textgenerationwebui_settings.streaming_url) {
        toastr.error('Streaming URL is not set. Look it up in the console window when starting TextGen Web UI');
        is_send_press = false;
        return;
    }

    if (main_api == 'kobold' && kai_settings.streaming_kobold && !kai_settings.can_use_streaming) {
        toastr.warning('Streaming is enabled, but the version of Kobold used does not support token streaming.', undefined, { timeOut: 10000, preventDuplicates: true, });
    }

    if (main_api == 'kobold' && kai_settings.streaming_kobold && power_user.multigen) {
        toastr.error('Multigen is not supported with Kobold streaming enabled. Disable streaming in "AI Response Configuration" or multigen in "Advanced Formatting" to proceed.', undefined, { timeOut: 10000, preventDuplicates: true, });
        is_send_press = false;
        return;
    }

    if (isHordeGenerationNotAllowed()) {
        is_send_press = false;
        return;
    }

    // Hide swipes on either multigen or real streaming
    if (isStreamingEnabled() || isMultigenEnabled()) {
        hideSwipeButtons();
    }

    // Set empty promise resolution functions
    if (typeof resolve !== 'function') {
        resolve = () => { };
    }
    if (typeof reject !== 'function') {
        reject = () => { };
    }

    if (selected_group && !is_group_generating) {
        generateGroupWrapper(false, type, { resolve, reject, quiet_prompt, force_chid, signal: abortController.signal });
        return;
    }

    if (online_status != 'no_connection' && this_chid != undefined && this_chid !== 'invalid-safety-id') {
        let textareaText;
        if (type !== 'regenerate' && type !== "swipe" && type !== 'quiet' && !isImpersonate) {
            is_send_press = true;
            textareaText = $("#send_textarea").val();
            $("#send_textarea").val('').trigger('input');
        } else {
            textareaText = "";
            if (chat.length && chat[chat.length - 1]['is_user']) {
                //do nothing? why does this check exist?
            }
            else if (type !== 'quiet' && type !== "swipe" && !isImpersonate) {
                chat.length = chat.length - 1;
                count_view_mes -= 1;
                $('#chat').children().last().hide(500, function () {
                    $(this).remove();
                });
                await eventSource.emit(event_types.MESSAGE_DELETED, chat.length);
            }
        }

        deactivateSendButtons();

        let { messageBias, promptBias } = getBiasStrings(textareaText);

        //*********************************
        //PRE FORMATING STRING
        //*********************************

        //for normal messages sent from user..
        if (textareaText != "" && !automatic_trigger && type !== 'quiet') {
            // If user message contains no text other than bias - send as a system message
            if (messageBias && replaceBiasMarkup(textareaText).trim().length === 0) {
                sendSystemMessage(system_message_types.GENERIC, ' ', { bias: messageBias });
            }
            else {
                await sendMessageAsUser(textareaText, messageBias);
            }
        }
        else if (textareaText == "" && !automatic_trigger && type === undefined && main_api == 'openai' && oai_settings.send_if_empty.trim().length > 0) {
            // Use send_if_empty if set and the user message is empty. Only when sending messages normally
            await sendMessageAsUser(oai_settings.send_if_empty.trim(), messageBias);
        }

        ////////////////////////////////////
        const scenarioText = chat_metadata['scenario'] || characters[this_chid].scenario;
        let charDescription = baseChatReplace(characters[this_chid].description.trim(), name1, name2);
        let charPersonality = baseChatReplace(characters[this_chid].personality.trim(), name1, name2);
        let Scenario = baseChatReplace(scenarioText.trim(), name1, name2);
        let mesExamples = baseChatReplace(characters[this_chid].mes_example.trim(), name1, name2);
        let systemPrompt = baseChatReplace(characters[this_chid].data?.system_prompt?.trim(), name1, name2);
        let jailbreakPrompt = baseChatReplace(characters[this_chid].data?.post_history_instructions?.trim(), name1, name2);

        // Parse example messages
        if (!mesExamples.startsWith('<START>')) {
            mesExamples = '<START>\n' + mesExamples.trim();
        }
        if (mesExamples.replace(/<START>/gi, '').trim().length === 0) {
            mesExamples = '';
        }
        const blockHeading =
            main_api === 'openai' ? '<START>' : // OpenAI handler always expects it
                power_user.custom_chat_separator ? power_user.custom_chat_separator :
                    power_user.disable_examples_formatting ? '' :
                        is_pygmalion ? '<START>' : `This is how ${name2} should talk`;
        let mesExamplesArray = mesExamples.split(/<START>/gi).slice(1).map(block => `${blockHeading}\n${block.trim()}\n`);

        // First message in fresh 1-on-1 chat reacts to user/character settings changes
        if (chat.length) {
            chat[0].mes = substituteParams(chat[0].mes);
        }

        // Collect messages with usable content
        let coreChat = chat.filter(x => !x.is_system);
        if (type === 'swipe') {
            coreChat.pop();
        }

        // Determine token limit
        let this_max_context = getMaxContextSize();

        if (extension_settings.chromadb.n_results !== 0) {
            await runGenerationInterceptors(coreChat, this_max_context);
            console.log(`Core/all messages: ${coreChat.length}/${chat.length}`);
        }

        let storyString = "";

        if (is_pygmalion) {
            storyString += appendToStoryString(charDescription, power_user.disable_description_formatting ? '' : name2 + "'s Persona: ");
            storyString += appendToStoryString(charPersonality, power_user.disable_personality_formatting ? '' : 'Personality: ');
            storyString += appendToStoryString(Scenario, power_user.disable_scenario_formatting ? '' : 'Scenario: ');
        } else {
            storyString += appendToStoryString(charDescription, '');
            storyString += appendToStoryString(charPersonality, power_user.disable_personality_formatting ? '' : name2 + "'s personality: ");
            storyString += appendToStoryString(Scenario, power_user.disable_scenario_formatting ? '' : 'Circumstances and context of the dialogue: ');
        }

        if (promptBias || power_user.always_force_name2 || is_pygmalion) {
            force_name2 = true;
        }

        if (isImpersonate) {
            force_name2 = false;
        }

        if (isInstruct) {
            storyString = formatInstructStoryString(storyString, systemPrompt);
        }

        //////////////////////////////////

        let chat2 = [];
        for (let i = coreChat.length - 1, j = 0; i >= 0; i--, j++) {
            // For OpenAI it's only used in WI
            if (main_api == 'openai' && (!world_info || world_info.length === 0)) {
                console.debug('No WI, skipping chat2 for OAI');
                break;
            }

            chat2[i] = formatMessageHistoryItem(coreChat[j], isInstruct);
        }

        // Adjust token limit for Horde
        let adjustedParams;
        if (main_api == 'koboldhorde' && (horde_settings.auto_adjust_context_length || horde_settings.auto_adjust_response_length)) {
            try {
                adjustedParams = await adjustHordeGenerationParams(max_context, amount_gen);
            }
            catch {
                activateSendButtons();
                return;
            }
            if (horde_settings.auto_adjust_context_length) {
                this_max_context = (adjustedParams.maxContextLength - adjustedParams.maxLength);
            }
        }

        // Extension added strings

        // Set non-WI AN
        setFloatingPrompt();
        // Add WI to prompt (and also inject WI to AN value via hijack)
        let { worldInfoString, worldInfoBefore, worldInfoAfter } = await getWorldInfoPrompt(chat2, this_max_context);
        // Add persona description to prompt
        storyString = getPersonaDescription(storyString);
        // Call combined AN into Generate
        let allAnchors = getAllExtensionPrompts();
        const afterScenarioAnchor = getExtensionPrompt(extension_prompt_types.AFTER_SCENARIO);
        let zeroDepthAnchor = getExtensionPrompt(extension_prompt_types.IN_CHAT, 0, ' ');

        if (main_api === 'openai') {
            message_already_generated = ''; // OpenAI doesn't have multigen
            setOpenAIMessages(coreChat);
            setOpenAIMessageExamples(mesExamplesArray);
        }

        // Moved here to not overflow the Poe context with added prompt bits
        if (main_api == 'poe') {
            allAnchors = appendPoeAnchors(type, allAnchors);
            zeroDepthAnchor = appendPoeAnchors(type, zeroDepthAnchor);
        }

        // hack for regeneration of the first message
        if (chat2.length == 0) {
            chat2.push('');
        }

        let examplesString = '';
        let chatString = '';
        function getMessagesTokenCount() {
            const encodeString = [
                worldInfoString,
                storyString,
                examplesString,
                chatString,
                allAnchors,
                quiet_prompt,
            ].join('').replace(/\r/gm, '');
            return getTokenCount(encodeString, power_user.token_padding);
        }

        // Force pinned examples into the context
        let pinExmString;
        if (power_user.pin_examples) {
            pinExmString = examplesString = mesExamplesArray.join('');
        }

        // Collect enough messages to fill the context
        let arrMes = [];
        let tokenCount = getMessagesTokenCount();
        for (let item of chat2) {
            // not needed for OAI prompting
            if (main_api == 'openai') {
                break;
            }

            tokenCount += getTokenCount(item.replace(/\r/gm, ''))
            chatString = item + chatString;
            if (tokenCount < this_max_context) {
                arrMes[arrMes.length] = item;
            } else {
                break;
            }

            // Prevent UI thread lock on tokenization
            await delay(1);
        }

        if (main_api !== 'openai') {
            setInContextMessages(arrMes.length, type);
        }

        // Estimate how many unpinned example messages fit in the context
        tokenCount = getMessagesTokenCount();
        let count_exm_add = 0;
        if (!power_user.pin_examples) {
            for (let example of mesExamplesArray) {
                tokenCount += getTokenCount(example.replace(/\r/gm, ''))
                examplesString += example;
                if (tokenCount < this_max_context) {
                    count_exm_add++;
                } else {
                    break;
                }
                await delay(1);
            }
        }

        let mesSend = [];
        console.debug('calling runGenerate');
        streamingProcessor = isStreamingEnabled() ? new StreamingProcessor(type, force_name2) : false;
        runGenerate();

        async function runGenerate(cycleGenerationPromt = '') {
            is_send_press = true;

            generatedPromtCache += cycleGenerationPromt;
            if (generatedPromtCache.length == 0) {
                if (main_api === 'openai') {
                    generateOpenAIPromptCache();
                }

                console.debug('generating prompt');
                chatString = "";
                arrMes = arrMes.reverse();
                arrMes.forEach(function (item, i, arr) {//For added anchors and others
                    // OAI doesn't need all of this
                    if (main_api === 'openai') {
                        return;
                    }

                    if (i === arrMes.length - 1 && !item.trim().startsWith(name1 + ":")) {
                        if (textareaText == "") {
                            // Cohee: I think this was added to allow the model to continue
                            // where it left off by removing the trailing newline at the end
                            // that was added by chat2 generator. This causes problems with
                            // instruct mode that could not have a trailing newline. So we're
                            // removing a newline ONLY at the end of the string if it exists.
                            item = item.replace(/\n?$/, '');
                            //item = item.substr(0, item.length - 1);
                        }
                    }
                    if (is_pygmalion && !isInstruct) {
                        if (item.trim().startsWith(name1)) {
                            item = item.replace(name1 + ':', 'You:');
                        }
                    }

                    if (i === 0) {
                        // Process those that couldn't get that far
                        for (let upperDepth = 100; upperDepth >= arrMes.length; upperDepth--) {
                            const upperAnchor = getExtensionPrompt(extension_prompt_types.IN_CHAT, upperDepth);
                            if (upperAnchor && upperAnchor.length) {
                                item = upperAnchor + item;
                            }
                        }
                    }

                    const anchorDepth = Math.abs(i - arrMes.length + 1);
                    const extensionAnchor = getExtensionPrompt(extension_prompt_types.IN_CHAT, anchorDepth);

                    if (anchorDepth > 0 && extensionAnchor && extensionAnchor.length) {
                        item += extensionAnchor;
                    }

                    mesSend[mesSend.length] = item;
                });
            }

            let mesExmString = '';
            let mesSendString = '';

            function setPromtString() {
                if (main_api == 'openai') {
                    return;
                }

                console.debug('--setting Prompt string');
                mesExmString = pinExmString ?? mesExamplesArray.slice(0, count_exm_add).join('');
                mesSendString = '';
                for (let j = 0; j < mesSend.length; j++) {
                    const isBottom = j === mesSend.length - 1;
                    mesSendString += mesSend[j];

                    if (isBottom) {
                        mesSendString = modifyLastPromptLine(mesSendString);
                    }
                }
            }

            function modifyLastPromptLine(mesSendString) {
                // Add quiet generation prompt at depth 0
                if (quiet_prompt && quiet_prompt.length) {
                    const name = is_pygmalion ? 'You' : name1;
                    const quietAppend = isInstruct ? formatInstructModeChat(name, quiet_prompt, false, true, false, name1, name2) : `\n${name}: ${quiet_prompt}`;
                    mesSendString += quietAppend;
                }

                // Get instruct mode line
                if (isInstruct && tokens_already_generated === 0) {
                    const name = isImpersonate ? (is_pygmalion ? 'You' : name1) : name2;
                    mesSendString += formatInstructModePrompt(name, isImpersonate, promptBias, name1, name2);
                }

                // Get non-instruct impersonation line
                if (!isInstruct && isImpersonate && tokens_already_generated === 0) {
                    const name = is_pygmalion ? 'You' : name1;
                    if (!mesSendString.endsWith('\n')) {
                        mesSendString += '\n';
                    }
                    mesSendString += name + ':';
                }

                // Add character's name
                if (!isInstruct && force_name2 && tokens_already_generated === 0) {
                    if (!mesSendString.endsWith('\n')) {
                        mesSendString += '\n';
                    }
                    mesSendString += (`${name2}:${promptBias || ''}`);
                }

                return mesSendString;
            }

            function checkPromtSize() {
                console.debug('---checking Prompt size');
                setPromtString();
                const prompt = [
                    worldInfoString,
                    storyString,
                    mesExmString,
                    mesSendString,
                    generatedPromtCache,
                    allAnchors,
                    quiet_prompt,
                ].join('').replace(/\r/gm, '');
                let thisPromtContextSize = getTokenCount(prompt, power_user.token_padding);

                if (thisPromtContextSize > this_max_context) {        //if the prepared prompt is larger than the max context size...
                    if (count_exm_add > 0) {                            // ..and we have example mesages..
                        count_exm_add--;                            // remove the example messages...
                        checkPromtSize();                            // and try agin...
                    } else if (mesSend.length > 0) {                    // if the chat history is longer than 0
                        mesSend.shift();                            // remove the first (oldest) chat entry..
                        checkPromtSize();                            // and check size again..
                    } else {
                        //end
                        console.debug(`---mesSend.length = ${mesSend.length}`);
                    }
                }
            }

            if (generatedPromtCache.length > 0 && main_api !== 'openai') {
                console.debug('---Generated Prompt Cache length: ' + generatedPromtCache.length);
                checkPromtSize();
            } else {
                console.debug('---calling setPromtString ' + generatedPromtCache.length)
                setPromtString();
            }

            // add a custom dingus (if defined)
            mesSendString = adjustChatsSeparator(mesSendString);

            let finalPromt =
                worldInfoBefore +
                storyString +
                worldInfoAfter +
                afterScenarioAnchor +
                mesExmString +
                mesSendString +
                generatedPromtCache;

            if (zeroDepthAnchor && zeroDepthAnchor.length) {
                if (!isMultigenEnabled() || tokens_already_generated == 0) {
                    finalPromt = appendZeroDepthAnchor(force_name2, zeroDepthAnchor, finalPromt);
                }
            }

            finalPromt = finalPromt.replace(/\r/gm, '');

            if (power_user.collapse_newlines) {
                finalPromt = collapseNewlines(finalPromt);
            }
            let this_amount_gen = parseInt(amount_gen); // how many tokens the AI will be requested to generate
            let this_settings = koboldai_settings[koboldai_setting_names[preset_settings]];

            if (isMultigenEnabled() && type !== 'quiet') {
                // if nothing has been generated yet..
                this_amount_gen = getMultigenAmount();
            }

            let thisPromptBits = [];

            if (main_api == 'koboldhorde' && horde_settings.auto_adjust_response_length) {
                this_amount_gen = Math.min(this_amount_gen, adjustedParams.maxLength);
                this_amount_gen = Math.max(this_amount_gen, MIN_AMOUNT_GEN); // prevent validation errors
            }

            let generate_data;
            if (main_api == 'koboldhorde' || main_api == 'kobold') {
                generate_data = {
                    prompt: finalPromt,
                    gui_settings: true,
                    max_length: amount_gen,
                    temperature: kai_settings.temp,
                    max_context_length: max_context,
                    singleline: kai_settings.single_line,
                };

                if (preset_settings != 'gui') {
                    const maxContext = (adjustedParams && horde_settings.auto_adjust_context_length) ? adjustedParams.maxContextLength : max_context;
                    generate_data = getKoboldGenerationData(finalPromt, this_settings, this_amount_gen, maxContext, isImpersonate, type);
                }
            }
            else if (main_api == 'textgenerationwebui') {
                generate_data = getTextGenGenerationData(finalPromt, this_amount_gen, isImpersonate);
            }
            else if (main_api == 'novel') {
                const this_settings = novelai_settings[novelai_setting_names[nai_settings.preset_settings_novel]];
                generate_data = getNovelGenerationData(finalPromt, this_settings, this_amount_gen);
            }
            else if (main_api == 'openai') {
                let [prompt, counts] = await prepareOpenAIMessages({
                    systemPrompt: systemPrompt,
                    name2: name2,
                    storyString: storyString,
                    worldInfoBefore: worldInfoBefore,
                    worldInfoAfter: worldInfoAfter,
                    extensionPrompt: afterScenarioAnchor,
                    bias: promptBias,
                    type: type,
                    quietPrompt: quiet_prompt,
                    jailbreakPrompt: jailbreakPrompt,
                });
                generate_data = { prompt: prompt };

                // counts will return false if the user has not enabled the token breakdown feature
                if (counts) {
                    parseTokenCounts(counts, thisPromptBits);
                }

                setInContextMessages(openai_messages_count, type);
            } else if (main_api == 'poe') {
                generate_data = { prompt: finalPromt };
            }

            if (power_user.console_log_prompts) {

                console.log(generate_data.prompt);
            }

            let generate_url = getGenerateUrl();
            console.debug('rungenerate calling API');

            showStopButton();

            //set array object for prompt token itemization of this message
            let currentArrayEntry = Number(thisPromptBits.length - 1);
            let additionalPromptStuff = {
                ...thisPromptBits[currentArrayEntry],
                rawPrompt: generate_data.prompt,
                mesId: getNextMessageId(type),
                worldInfoBefore: worldInfoBefore,
                allAnchors: allAnchors,
                summarizeString: (extension_prompts['1_memory']?.value || ''),
                authorsNoteString: (extension_prompts['2_floating_prompt']?.value || ''),
                worldInfoString: worldInfoString,
                storyString: storyString,
                worldInfoAfter: worldInfoAfter,
                afterScenarioAnchor: afterScenarioAnchor,
                examplesString: examplesString,
                mesSendString: mesSendString,
                generatedPromtCache: generatedPromtCache,
                promptBias: promptBias,
                finalPromt: finalPromt,
                charDescription: charDescription,
                charPersonality: charPersonality,
                scenarioText: scenarioText,
                this_max_context: this_max_context,
                padding: power_user.token_padding,
                main_api: main_api,
            };

            thisPromptBits = additionalPromptStuff;

            //console.log(thisPromptBits);

            itemizedPrompts.push(thisPromptBits);
            console.log(`pushed prompt bits to itemizedPrompts array. Length is now: ${itemizedPrompts.length}`);

            if (main_api == 'openai') {
                if (isStreamingEnabled() && type !== 'quiet') {
                    streamingProcessor.generator = await sendOpenAIRequest(type, generate_data.prompt, streamingProcessor.abortController.signal);
                }
                else {
                    sendOpenAIRequest(type, generate_data.prompt, abortController.signal).then(onSuccess).catch(onError);
                }
            }
            else if (main_api == 'koboldhorde') {
                generateHorde(finalPromt, generate_data, abortController.signal).then(onSuccess).catch(onError);
            }
            else if (main_api == 'poe') {
                if (isStreamingEnabled() && type !== 'quiet') {
                    streamingProcessor.generator = await generatePoe(type, finalPromt, streamingProcessor.abortController.signal);
                }
                else {
                    generatePoe(type, finalPromt, abortController.signal).then(onSuccess).catch(onError);
                }
            }
            else if (main_api == 'textgenerationwebui' && isStreamingEnabled() && type !== 'quiet') {
                streamingProcessor.generator = await generateTextGenWithStreaming(generate_data, streamingProcessor.abortController.signal);
            }
            else if (main_api == 'novel' && isStreamingEnabled() && type !== 'quiet') {
                streamingProcessor.generator = await generateNovelWithStreaming(generate_data, streamingProcessor.abortController.signal);
            }
            else if (main_api == 'kobold' && isStreamingEnabled() && type !== 'quiet') {
                streamingProcessor.generator = await generateKoboldWithStreaming(generate_data, streamingProcessor.abortController.signal);
            }
            else {
                try {
                    const response = await fetch(generate_url, {
                        method: 'POST',
                        headers: getRequestHeaders(),
                        cache: 'no-cache',
                        body: JSON.stringify(generate_data),
                        signal: abortController.signal,
                    });

                    if (!response.ok) {
                        throw new Error(response.status);
                    }

                    const data = await response.json();
                    onSuccess(data);
                } catch (error) {
                    onError(error);
                }
            }

            if (isStreamingEnabled() && type !== 'quiet') {
                hideSwipeButtons();
                let getMessage = await streamingProcessor.generate();

                if (streamingProcessor && !streamingProcessor.isStopped && streamingProcessor.isFinished) {
                    streamingProcessor.onFinishStreaming(streamingProcessor.messageId, getMessage);
                    streamingProcessor = null;
                }
            }

            async function onSuccess(data) {
                hideStopButton();
                is_send_press = false;
                if (!data.error) {
                    //const getData = await response.json();
                    let getMessage = extractMessageFromData(data);
                    let title = extractTitleFromData(data);

                    //Pygmalion run again
                    // to make it continue generating so long as it's under max_amount and hasn't signaled
                    // an end to the character's response via typing "You:" or adding "<endoftext>"
                    if (isMultigenEnabled() && type !== 'quiet') {
                        message_already_generated += getMessage;
                        promptBias = '';

                        let this_mes_is_name;
                        ({ this_mes_is_name, getMessage } = extractNameFromMessage(getMessage, force_name2, isImpersonate));

                        if (!isImpersonate) {
                            if (tokens_already_generated == 0) {
                                console.debug("New message");
                                ({ type, getMessage } = saveReply(type, getMessage, this_mes_is_name, title));
                            }
                            else {
                                console.debug("Should append message");
                                ({ type, getMessage } = saveReply('append', getMessage, this_mes_is_name, title));
                            }
                        } else {
                            let chunk = cleanUpMessage(message_already_generated, true, true);
                            let extract = extractNameFromMessage(chunk, force_name2, isImpersonate);
                            $('#send_textarea').val(extract.getMessage).trigger('input');
                        }

                        if (shouldContinueMultigen(getMessage, isImpersonate, isInstruct)) {
                            hideSwipeButtons();
                            tokens_already_generated += this_amount_gen;            // add new gen amt to any prev gen counter..
                            getMessage = message_already_generated;

                            // if any tokens left to generate
                            if (getMultigenAmount() > 0) {
                                runGenerate(getMessage);
                                console.debug('returning to make generate again');
                                return;
                            }
                        }

                        tokens_already_generated = 0;
                        generatedPromtCache = "";
                        getMessage = message_already_generated.substring(magFirst.length);
                    }

                    //Formating
                    getMessage = cleanUpMessage(getMessage, isImpersonate);

                    let this_mes_is_name;
                    ({ this_mes_is_name, getMessage } = extractNameFromMessage(getMessage, force_name2, isImpersonate));
                    if (getMessage.length > 0) {
                        if (isImpersonate) {
                            $('#send_textarea').val(getMessage).trigger('input');
                            generatedPromtCache = "";
                            await eventSource.emit(event_types.IMPERSONATE_READY, getMessage);
                        }
                        else if (type == 'quiet') {
                            resolve(getMessage);
                        }
                        else {
                            if (!isMultigenEnabled()) {
                                ({ type, getMessage } = saveReply(type, getMessage, this_mes_is_name, title));
                            }
                            else {
                                ({ type, getMessage } = saveReply('appendFinal', getMessage, this_mes_is_name, title));
                            }
                            await eventSource.emit(event_types.MESSAGE_RECEIVED, (chat.length - 1));
                        }
                        activateSendButtons();

                        if (type !== 'quiet') {
                            playMessageSound();
                        }

                        generate_loop_counter = 0;
                    } else {
                        ++generate_loop_counter;

                        if (generate_loop_counter > MAX_GENERATION_LOOPS) {
                            throwCircuitBreakerError();
                        }

                        // regenerate with character speech reenforced
                        // to make sure we leave on swipe type while also adding the name2 appendage
                        setTimeout(() => {
                            Generate(type, { automatic_trigger, force_name2: true, resolve, reject, quiet_prompt, force_chid });
                        }, generate_loop_counter * 1000);
                    }

                    if (power_user.auto_swipe) {
                        console.debug('checking for autoswipeblacklist on non-streaming message');
                        function containsBlacklistedWords(getMessage, blacklist, threshold) {
                            console.debug('checking blacklisted words');
                            const regex = new RegExp(`\\b(${blacklist.join('|')})\\b`, 'gi');
                            const matches = getMessage.match(regex) || [];
                            return matches.length >= threshold;
                        }

                        const generatedTextFiltered = (getMessage) => {
                            if (power_user.auto_swipe_blacklist_threshold) {
                                if (containsBlacklistedWords(getMessage, power_user.auto_swipe_blacklist, power_user.auto_swipe_blacklist_threshold)) {
                                    console.debug("Generated text has blacklisted words")
                                    return true
                                }
                            }

                            return false
                        }
                        if (generatedTextFiltered(getMessage)) {
                            console.debug('swiping right automatically');
                            swipe_right();
                            return
                        }
                    }
                } else {
                    generatedPromtCache = '';
                    activateSendButtons();
                    //console.log('runGenerate calling showSwipeBtns');
                    showSwipeButtons();
                }
                console.debug('/savechat called by /Generate');

                saveChatConditional();
                activateSendButtons();
                showSwipeButtons();
                setGenerationProgress(0);

                if (type !== 'quiet') {
                    resolve();
                }
            };

            function onError(exception) {
                reject(exception);
                $("#send_textarea").removeAttr('disabled');
                is_send_press = false;
                activateSendButtons();
                showSwipeButtons();
                setGenerationProgress(0);
                console.log(exception);
            };

        } //rungenerate ends
    } else {    //generate's primary loop ends, after this is error handling for no-connection or safety-id
        if (this_chid === undefined || this_chid === 'invalid-safety-id') {
            toastr.warning('Сharacter is not selected');
        }
        is_send_press = false;
    }
    //console.log('generate ending');
} //generate ends

function getNextMessageId(type) {
    return type == 'swipe' ? Number(count_view_mes - 1) : Number(count_view_mes);
}

export function getBiasStrings(textareaText) {
    let promptBias = '';
    let messageBias = extractMessageBias(textareaText);

    // gets bias of the latest message where it was applied
    for (let mes of chat.slice().reverse()) {
        if (mes && mes.extra && (mes.is_user || mes.is_system || mes.extra.type === system_message_types.NARRATOR)) {
            if (mes.extra.bias && mes.extra.bias.trim().length > 0) {
                promptBias = mes.extra.bias;
            }
            break;
        }
    }

    promptBias = messageBias || promptBias || '';
    return { messageBias, promptBias };
}

function formatMessageHistoryItem(chatItem, isInstruct) {
    const isNarratorType = chatItem?.extra?.type === system_message_types.NARRATOR;
    const characterName = (selected_group || chatItem.force_avatar) ? chatItem.name : name2;
    const itemName = chatItem.is_user ? chatItem['name'] : characterName;
    const shouldPrependName = (chatItem.is_name || chatItem.force_avatar || selected_group) && !isNarratorType;

    let textResult = shouldPrependName ? `${itemName}: ${chatItem.mes}\n` : `${chatItem.mes}\n`;

    if (isInstruct) {
        textResult = formatInstructModeChat(itemName, chatItem.mes, chatItem.is_user, isNarratorType, chatItem.force_avatar, name1, name2);
    }

    textResult = replaceBiasMarkup(textResult);

    return textResult;
}

export function replaceBiasMarkup(str) {
    return (str ?? '').replace(/{{(\*?.*\*?)}}/g, '');
}

export async function sendMessageAsUser(textareaText, messageBias) {
    chat[chat.length] = {};
    chat[chat.length - 1]['name'] = name1;
    chat[chat.length - 1]['is_user'] = true;
    chat[chat.length - 1]['is_name'] = true;
    chat[chat.length - 1]['send_date'] = getMessageTimeStamp();
    chat[chat.length - 1]['mes'] = substituteParams(textareaText);
    chat[chat.length - 1]['extra'] = {};

    // Lock user avatar to a persona.
    if (user_avatar in power_user.personas) {
        chat[chat.length - 1]['force_avatar'] = getUserAvatar(user_avatar);
    }

    if (messageBias) {
        console.debug('checking bias');
        chat[chat.length - 1]['extra']['bias'] = messageBias;
    }

    addOneMessage(chat[chat.length - 1]);
    // Wait for all handlers to finish before continuing with the prompt
    await eventSource.emit(event_types.MESSAGE_SENT, (chat.length - 1));
    console.debug('message sent as user');
}

function getMaxContextSize() {
    let this_max_context = 1487;
    if (main_api == 'kobold' || main_api == 'koboldhorde' || main_api == 'textgenerationwebui') {
        this_max_context = (max_context - amount_gen);
    }
    if (main_api == 'novel') {
        if (novel_tier === 1) {
            this_max_context = 1024;
        } else {
            this_max_context = Number(max_context);
            if (nai_settings.model_novel == 'krake-v2') {
                // Krake has a max context of 2048
                // Should be used with nerdstash tokenizer for best results
                this_max_context = Math.min(max_context, 2048);
            }
            if (nai_settings.model_novel == 'clio-v1') {
                // Clio has a max context of 8192
                // Should be used with nerdstash_v2 tokenizer for best results
                this_max_context = Math.min(max_context, 8192);
            }
        }
    }
    if (main_api == 'openai') {
        this_max_context = oai_settings.openai_max_context;
    }
    if (main_api == 'poe') {
        this_max_context = Number(max_context);
    }
    return this_max_context;
}

function parseTokenCounts(counts, thisPromptBits) {
    const total = Object.values(counts).filter(x => !Number.isNaN(x)).reduce((acc, val) => acc + val, 0);

    thisPromptBits.push({
        oaiStartTokens: Object.entries(counts)[0][1],
        oaiPromptTokens: Object.entries(counts)[1][1],
        oaiBiasTokens: Object.entries(counts)[2][1],
        oaiNudgeTokens: Object.entries(counts)[3][1],
        oaiJailbreakTokens: Object.entries(counts)[4][1],
        oaiImpersonateTokens: Object.entries(counts)[5][1],
        oaiExamplesTokens: Object.entries(counts)[6][1],
        oaiConversationTokens: Object.entries(counts)[7][1],
        oaiTotalTokens: total,
    });
}

function adjustChatsSeparator(mesSendString) {
    if (power_user.custom_chat_separator && power_user.custom_chat_separator.length) {
        mesSendString = power_user.custom_chat_separator + '\n' + mesSendString;
    }

    // if chat start formatting is disabled
    else if (power_user.disable_start_formatting) {
        mesSendString = mesSendString;
    }

    // add non-pygma dingus
    else if (!is_pygmalion) {
        mesSendString = '\nThen the roleplay chat between ' + name1 + ' and ' + name2 + ' begins.\n' + mesSendString;
    }

    // add pygma <START>
    else {
        mesSendString = '<START>\n' + mesSendString;
        //mesSendString = mesSendString; //This edit simply removes the first "<START>" that is prepended to all context prompts
    }

    return mesSendString;
}

function appendZeroDepthAnchor(force_name2, zeroDepthAnchor, finalPromt) {
    const trimBothEnds = !force_name2 && !is_pygmalion;
    let trimmedPrompt = (trimBothEnds ? zeroDepthAnchor.trim() : zeroDepthAnchor.trimEnd());

    if (trimBothEnds && !finalPromt.endsWith('\n')) {
        finalPromt += '\n';
    }

    finalPromt += trimmedPrompt;

    if (force_name2 || is_pygmalion) {
        finalPromt += ' ';
    }

    return finalPromt;
}

function getMultigenAmount() {
    let this_amount_gen = parseInt(amount_gen);

    if (tokens_already_generated === 0) {
        // if the max gen setting is > 50...(
        if (parseInt(amount_gen) >= power_user.multigen_first_chunk) {
            // then only try to make 50 this cycle..
            this_amount_gen = power_user.multigen_first_chunk;
        }
        else {
            // otherwise, make as much as the max amount request.
            this_amount_gen = parseInt(amount_gen);
        }
    }
    // if we already received some generated text...
    else {
        // if the remaining tokens to be made is less than next potential cycle count
        if (parseInt(amount_gen) - tokens_already_generated < power_user.multigen_next_chunks) {
            // subtract already generated amount from the desired max gen amount
            this_amount_gen = parseInt(amount_gen) - tokens_already_generated;
        }
        else {
            // otherwise make the standard cycle amount (first 50, and 30 after that)
            this_amount_gen = power_user.multigen_next_chunks;
        }
    }
    return this_amount_gen;
}

async function DupeChar() {
    if (!this_chid) {
        toastr.warning('You must first select a character to duplicate!')
        return;
    }

    const body = { avatar_url: characters[this_chid].avatar };
    const response = await fetch('/dupecharacter', {
        method: 'POST',
        headers: getRequestHeaders(),
        body: JSON.stringify(body),
    });
    if (response.ok) {
        toastr.success("Character Duplicated");
        getCharacters();
    }
}

function promptItemize(itemizedPrompts, requestedMesId) {
    console.log('PROMPT ITEMIZE ENTERED');
    var incomingMesId = Number(requestedMesId);
    console.debug(`looking for MesId ${incomingMesId}`);
    var thisPromptSet = undefined;

    for (var i = 0; i < itemizedPrompts.length; i++) {
        console.log(`looking for ${incomingMesId} vs ${itemizedPrompts[i].mesId}`)
        if (itemizedPrompts[i].mesId === incomingMesId) {
            console.log(`found matching mesID ${i}`);
            thisPromptSet = i;
            PromptArrayItemForRawPromptDisplay = i;
            console.log(`wanting to raw display of ArrayItem: ${PromptArrayItemForRawPromptDisplay} which is mesID ${incomingMesId}`);
            console.log(itemizedPrompts[thisPromptSet]);
        }
    }

    if (thisPromptSet === undefined) {
        console.log(`couldnt find the right mesId. looked for ${incomingMesId}`);
        console.log(itemizedPrompts);
        return null;
    }

    //these happen regardless of API
    var charPersonalityTokens = getTokenCount(itemizedPrompts[thisPromptSet].charPersonality);
    var charDescriptionTokens = getTokenCount(itemizedPrompts[thisPromptSet].charDescription);
    var scenarioTextTokens = getTokenCount(itemizedPrompts[thisPromptSet].scenarioText);
    var allAnchorsTokens = getTokenCount(itemizedPrompts[thisPromptSet].allAnchors);
    var summarizeStringTokens = getTokenCount(itemizedPrompts[thisPromptSet].summarizeString);
    var authorsNoteStringTokens = getTokenCount(itemizedPrompts[thisPromptSet].authorsNoteString);
    var afterScenarioAnchorTokens = getTokenCount(itemizedPrompts[thisPromptSet].afterScenarioAnchor);
    var zeroDepthAnchorTokens = getTokenCount(itemizedPrompts[thisPromptSet].afterScenarioAnchor);
    var worldInfoStringTokens = getTokenCount(itemizedPrompts[thisPromptSet].worldInfoString);
    var thisPrompt_max_context = itemizedPrompts[thisPromptSet].this_max_context;
    var thisPrompt_padding = itemizedPrompts[thisPromptSet].padding;
    var promptBiasTokens = getTokenCount(itemizedPrompts[thisPromptSet].promptBias);
    var this_main_api = itemizedPrompts[thisPromptSet].main_api;

    if (this_main_api == 'openai') {
        //for OAI API
        //console.log('-- Counting OAI Tokens');

        //var finalPromptTokens = itemizedPrompts[thisPromptSet].oaiTotalTokens;
        var oaiStartTokens = itemizedPrompts[thisPromptSet].oaiStartTokens;
        var oaiPromptTokens = itemizedPrompts[thisPromptSet].oaiPromptTokens;
        var ActualChatHistoryTokens = itemizedPrompts[thisPromptSet].oaiConversationTokens;
        var examplesStringTokens = itemizedPrompts[thisPromptSet].oaiExamplesTokens;
        var oaiBiasTokens = itemizedPrompts[thisPromptSet].oaiBiasTokens;
        var oaiJailbreakTokens = itemizedPrompts[thisPromptSet].oaiJailbreakTokens;
        var oaiNudgeTokens = itemizedPrompts[thisPromptSet].oaiNudgeTokens;
        var oaiImpersonateTokens = itemizedPrompts[thisPromptSet].oaiImpersonateTokens;
        var finalPromptTokens =
            oaiStartTokens +
            oaiPromptTokens +
            oaiBiasTokens +
            oaiImpersonateTokens +
            oaiJailbreakTokens +
            oaiNudgeTokens +
            ActualChatHistoryTokens +
            //charDescriptionTokens +
            //charPersonalityTokens +
            //allAnchorsTokens +
            //worldInfoStringTokens +
            examplesStringTokens;
        // OAI doesn't use padding
        thisPrompt_padding = 0;
        // Max context size - max completion tokens
        thisPrompt_max_context = (oai_settings.openai_max_context - oai_settings.openai_max_tokens);
    } else {
        //for non-OAI APIs
        //console.log('-- Counting non-OAI Tokens');
        var finalPromptTokens = getTokenCount(itemizedPrompts[thisPromptSet].finalPromt);
        var storyStringTokens = getTokenCount(itemizedPrompts[thisPromptSet].storyString);
        var examplesStringTokens = getTokenCount(itemizedPrompts[thisPromptSet].examplesString);
        var mesSendStringTokens = getTokenCount(itemizedPrompts[thisPromptSet].mesSendString)
        var ActualChatHistoryTokens = mesSendStringTokens - allAnchorsTokens + power_user.token_padding;

        var totalTokensInPrompt =
            storyStringTokens +     //chardefs total
            worldInfoStringTokens +
            ActualChatHistoryTokens +  //chat history
            allAnchorsTokens +      // AN and/or legacy anchors
            //afterScenarioAnchorTokens +       //only counts if AN is set to 'after scenario'
            //zeroDepthAnchorTokens +           //same as above, even if AN not on 0 depth
            promptBiasTokens;       //{{}}
        //- thisPrompt_padding;  //not sure this way of calculating is correct, but the math results in same value as 'finalPromt'
    }

    if (this_main_api == 'openai') {
        //console.log('-- applying % on OAI tokens');
        var oaiStartTokensPercentage = ((oaiStartTokens / (finalPromptTokens)) * 100).toFixed(2);
        var storyStringTokensPercentage = ((oaiPromptTokens / (finalPromptTokens)) * 100).toFixed(2);
        var ActualChatHistoryTokensPercentage = ((ActualChatHistoryTokens / (finalPromptTokens)) * 100).toFixed(2);
        var promptBiasTokensPercentage = ((oaiBiasTokens / (finalPromptTokens)) * 100).toFixed(2);
        var worldInfoStringTokensPercentage = ((worldInfoStringTokens / (finalPromptTokens)) * 100).toFixed(2);
        var allAnchorsTokensPercentage = ((allAnchorsTokens / (finalPromptTokens)) * 100).toFixed(2);
        var selectedTokenizer = `tiktoken (${oai_settings.openai_model})`;
        var oaiSystemTokens = oaiImpersonateTokens + oaiJailbreakTokens + oaiNudgeTokens + oaiStartTokens;
        var oaiSystemTokensPercentage = ((oaiSystemTokens / (finalPromptTokens)) * 100).toFixed(2);

    } else {
        //console.log('-- applying % on non-OAI tokens');
        var storyStringTokensPercentage = ((storyStringTokens / (totalTokensInPrompt)) * 100).toFixed(2);
        var ActualChatHistoryTokensPercentage = ((ActualChatHistoryTokens / (totalTokensInPrompt)) * 100).toFixed(2);
        var promptBiasTokensPercentage = ((promptBiasTokens / (totalTokensInPrompt)) * 100).toFixed(2);
        var worldInfoStringTokensPercentage = ((worldInfoStringTokens / (totalTokensInPrompt)) * 100).toFixed(2);
        var allAnchorsTokensPercentage = ((allAnchorsTokens / (totalTokensInPrompt)) * 100).toFixed(2);
        var selectedTokenizer = $("#tokenizer").find(':selected').text();
    }

    if (this_main_api == 'openai') {
        //console.log('-- calling popup for OAI tokens');
        callPopup(
            `
        <h3>Prompt Itemization</h3>
        Tokenizer: TikToken<br>
        API Used: ${this_main_api}<br>
        <span class="tokenItemizingSubclass">
            Only the white numbers really matter. All numbers are estimates.
            Grey color items may not have been included in the context due to certain prompt format settings.
        </span>
        <div id="showRawPrompt" class="fa-solid fa-square-poll-horizontal menu_button"></div>
        <hr>
        <div class="justifyLeft">
            <div class="flex-container">
                <div class="flex-container flex1 flexFlowColumns flexNoGap wide50p tokenGraph">
                <div class="wide100p" style="background-color: grey; height: ${oaiSystemTokensPercentage}%;"></div>
                    <div class="wide100p" style="background-color: salmon; height: ${oaiStartTokensPercentage}%;"></div>
                    <div class="wide100p" style="background-color: indianred; height: ${storyStringTokensPercentage}%;"></div>
                    <div class="wide100p" style="background-color: gold; height: ${worldInfoStringTokensPercentage}%;"></div>
                    <div class="wide100p" style="background-color: palegreen; height: ${ActualChatHistoryTokensPercentage}%;"></div>
                    <div class="wide100p" style="background-color: cornflowerblue; height: ${allAnchorsTokensPercentage}%;"></div>
                    <div class="wide100p" style="background-color: mediumpurple; height: ${promptBiasTokensPercentage}%;"></div>
                </div>
                <div class="flex-container wide50p">
                    <div class="wide100p flex-container flexNoGap flexFlowColumn">
                        <div class="flex-container wide100p">
                            <div class="flex1" style="color: grey;">System Info:</div>
                            <div  class=""> ${oaiSystemTokens}</div>
                        </div>
                        <div class="flex-container ">
                            <div  class=" flex1 tokenItemizingSubclass">-- Chat Start: </div>
                            <div  class="tokenItemizingSubclass"> ${oaiStartTokens}</div>
                        </div>
                        <div class="flex-container ">
                            <div  class=" flex1 tokenItemizingSubclass">-- Jailbreak: </div>
                            <div  class="tokenItemizingSubclass">${oaiJailbreakTokens}</div>
                        </div>
                        <div class="flex-container ">
                            <div  class=" flex1 tokenItemizingSubclass">-- NSFW: </div>
                            <div  class="tokenItemizingSubclass">??</div>
                        </div>
                        <div class="flex-container ">
                            <div  class=" flex1 tokenItemizingSubclass">-- Nudge: </div>
                            <div  class="tokenItemizingSubclass">${oaiNudgeTokens}</div>
                        </div>
                        <div class="flex-container ">
                            <div  class=" flex1 tokenItemizingSubclass">-- Impersonate: </div>
                            <div  class="tokenItemizingSubclass">${oaiImpersonateTokens}</div>
                        </div>
                    </div>
                    <div class="wide100p flex-container flexNoGap flexFlowColumn">
                        <div class="flex-container wide100p">
                            <div class="flex1" style="color: indianred;">Prompt Tokens:</div>
                            <div  class=""> ${oaiPromptTokens}</div>
                        </div>
                        <div class="flex-container ">
                            <div  class=" flex1 tokenItemizingSubclass">-- Description: </div>
                            <div  class="tokenItemizingSubclass">${charDescriptionTokens}</div>
                        </div>
                        <div class="flex-container ">
                            <div  class=" flex1 tokenItemizingSubclass">-- Personality:</div>
                            <div  class="tokenItemizingSubclass"> ${charPersonalityTokens}</div>
                        </div>
                        <div class="flex-container ">
                            <div  class=" flex1 tokenItemizingSubclass">-- Scenario: </div>
                            <div  class="tokenItemizingSubclass">${scenarioTextTokens}</div>
                        </div>
                        <div class="flex-container ">
                            <div  class=" flex1 tokenItemizingSubclass">-- Examples:</div>
                            <div  class="tokenItemizingSubclass"> ${examplesStringTokens}</div>
                        </div>
                    </div>
                    <div class="wide100p flex-container">
                        <div  class="flex1" style="color: gold;">World Info:</div>
                        <div  class="">${worldInfoStringTokens}</div>
                    </div>
                    <div class="wide100p flex-container">
                        <div  class="flex1" style="color: palegreen;">Chat History:</div>
                        <div  class=""> ${ActualChatHistoryTokens}</div>
                    </div>
                    <div class="wide100p flex-container flexNoGap flexFlowColumn">
                        <div class="wide100p flex-container">
                            <div  class="flex1" style="color: cornflowerblue;">Extensions:</div>
                            <div  class="">${allAnchorsTokens}</div>
                        </div>
                        <div class="flex-container ">
                            <div  class=" flex1 tokenItemizingSubclass">-- Summarize: </div>
                            <div  class="tokenItemizingSubclass">${summarizeStringTokens}</div>
                        </div>
                        <div class="flex-container ">
                            <div  class=" flex1 tokenItemizingSubclass">-- Author's Note:</div>
                            <div  class="tokenItemizingSubclass"> ${authorsNoteStringTokens}</div>
                        </div>
                    </div>
                    <div class="wide100p flex-container">
                        <div  class="flex1" style="color: mediumpurple;">{{}} Bias:</div><div  class="">${oaiBiasTokens}</div>
                    </div>
                </div>

            </div>
            <hr>
            <div class="wide100p flex-container flexFlowColumns">
                <div class="flex-container wide100p">
                    <div  class="flex1">Total Tokens in Prompt:</div><div  class=""> ${finalPromptTokens}</div>
                </div>
                <div class="flex-container wide100p">
                    <div  class="flex1">Max Context (Context Size - Response Length):</div><div  class="">${thisPrompt_max_context}</div>
                </div>
            </div>
        </div>
        <hr>
        `, 'text'
        );

    } else {
        //console.log('-- calling popup for non-OAI tokens');
        callPopup(
            `
        <h3>Prompt Itemization</h3>
        Tokenizer: ${selectedTokenizer}<br>
        API Used: ${this_main_api}<br>
        <span class="tokenItemizingSubclass">
            Only the white numbers really matter. All numbers are estimates.
            Grey color items may not have been included in the context due to certain prompt format settings.
        </span>
        <div id="showRawPrompt" class="fa-solid fa-square-poll-horizontal menu_button"></div>
        <hr>
        <div class="justifyLeft">
            <div class="flex-container">
                <div class="flex-container flex1 flexFlowColumns flexNoGap wide50p tokenGraph">
                    <div class="wide100p" style="background-color: indianred; height: ${storyStringTokensPercentage}%;"></div>
                    <div class="wide100p" style="background-color: gold; height: ${worldInfoStringTokensPercentage}%;"></div>
                    <div class="wide100p" style="background-color: palegreen; height: ${ActualChatHistoryTokensPercentage}%;"></div>
                    <div class="wide100p" style="background-color: cornflowerblue; height: ${allAnchorsTokensPercentage}%;"></div>
                    <div class="wide100p" style="background-color: mediumpurple; height: ${promptBiasTokensPercentage}%;"></div>
                </div>
                <div class="flex-container wide50p">
                    <div class="wide100p flex-container flexNoGap flexFlowColumn">
                        <div class="flex-container wide100p">
                            <div class="flex1" style="color: indianred;"> Character Definitions:</div>
                            <div  class=""> ${storyStringTokens}</div>
                        </div>
                        <div class="flex-container ">
                            <div  class=" flex1 tokenItemizingSubclass">-- Description: </div>
                            <div  class="tokenItemizingSubclass">${charDescriptionTokens}</div>
                        </div>
                        <div class="flex-container ">
                            <div  class=" flex1 tokenItemizingSubclass">-- Personality:</div>
                            <div  class="tokenItemizingSubclass"> ${charPersonalityTokens}</div>
                        </div>
                        <div class="flex-container ">
                            <div  class=" flex1 tokenItemizingSubclass">-- Scenario: </div>
                            <div  class="tokenItemizingSubclass">${scenarioTextTokens}</div>
                        </div>
                        <div class="flex-container ">
                            <div  class=" flex1 tokenItemizingSubclass">-- Examples:</div>
                            <div  class="tokenItemizingSubclass"> ${examplesStringTokens}</div>
                        </div>
                    </div>
                    <div class="wide100p flex-container">
                        <div  class="flex1" style="color: gold;">World Info:</div>
                        <div  class="">${worldInfoStringTokens}</div>
                    </div>
                    <div class="wide100p flex-container">
                        <div  class="flex1" style="color: palegreen;">Chat History:</div>
                        <div  class=""> ${ActualChatHistoryTokens}</div>
                    </div>
                    <div class="wide100p flex-container flexNoGap flexFlowColumn">
                        <div class="wide100p flex-container">
                            <div  class="flex1" style="color: cornflowerblue;">Extensions:</div>
                            <div  class="">${allAnchorsTokens}</div>
                        </div>
                        <div class="flex-container ">
                            <div  class=" flex1 tokenItemizingSubclass">-- Summarize: </div>
                            <div  class="tokenItemizingSubclass">${summarizeStringTokens}</div>
                        </div>
                        <div class="flex-container ">
                            <div  class=" flex1 tokenItemizingSubclass">-- Author's Note:</div>
                            <div  class="tokenItemizingSubclass"> ${authorsNoteStringTokens}</div>
                        </div>
                    </div>
                    <div class="wide100p flex-container">
                        <div  class="flex1" style="color: mediumpurple;">{{}} Bias:</div><div  class="">${promptBiasTokens}</div>
                    </div>
                </div>

            </div>
            <hr>
            <div class="wide100p flex-container flexFlowColumns">
                <div class="flex-container wide100p">
                    <div  class="flex1">Total Tokens in Prompt:</div><div  class=""> ${totalTokensInPrompt}</div>
                </div>
                    <!-- <div  class="flex1">finalPromt:</div><div  class=""> ${finalPromptTokens}</div> -->
                <div class="flex-container wide100p">
                    <div  class="flex1">Max Context:</div><div  class="">${thisPrompt_max_context}</div>
                </div>
                <div class="flex-container wide100p">
                    <div  class="flex1">- Padding:</div><div  class=""> ${thisPrompt_padding}</div>
                </div>
                <div class="flex-container wide100p">
                    <div  class="flex1">Actual Max Context Allowed:</div><div  class="">${thisPrompt_max_context - thisPrompt_padding}</div>
                </div>
            </div>
        </div>
        <hr>
        `, 'text'
        );
    }
}

function setInContextMessages(lastmsg, type) {
    $("#chat .mes").removeClass('lastInContext');

    if (type === 'swipe' || type === 'regenerate') {
        lastmsg++;
    }

    $('#chat .mes:not([is_system="true"])').eq(-lastmsg).addClass('lastInContext');
}

function getGenerateUrl() {
    let generate_url = '';
    if (main_api == 'kobold') {
        generate_url = '/generate';
    } else if (main_api == 'textgenerationwebui') {
        generate_url = '/generate_textgenerationwebui';
    } else if (main_api == 'novel') {
        generate_url = '/generate_novelai';
    }
    return generate_url;
}

function shouldContinueMultigen(getMessage, isImpersonate, isInstruct) {
    if (isInstruct && power_user.instruct.stop_sequence) {
        if (message_already_generated.indexOf(power_user.instruct.stop_sequence) !== -1) {
            return false;
        }
    }

    // stopping name string
    const nameString = isImpersonate ? `${name2}:` : (is_pygmalion ? 'You:' : `${name1}:`);
    // if there is no 'You:' in the response msg
    const doesNotContainName = message_already_generated.indexOf(nameString) === -1;
    //if there is no <endoftext> stamp in the response msg
    const isNotEndOfText = message_already_generated.indexOf('<|endoftext|>') === -1;
    //if the gen'd msg is less than the max response length..
    const notReachedMax = tokens_already_generated < parseInt(amount_gen);
    //if we actually have gen'd text at all...
    const msgHasText = getMessage.length > 0;
    return doesNotContainName && isNotEndOfText && notReachedMax && msgHasText;
}

function extractNameFromMessage(getMessage, force_name2, isImpersonate) {
    const nameToTrim = isImpersonate ? name1 : name2;
    let this_mes_is_name = true;
    if (getMessage.startsWith(nameToTrim + ":")) {
        getMessage = getMessage.replace(nameToTrim + ':', '');
        getMessage = getMessage.trimStart();
    } else {
        this_mes_is_name = false;
    }
    // Like OAI, Poe is very unlikely to send you an incomplete message.
    // But it doesn't send "name:" either, so we assume that we always have a name
    // prepend to have clearer logs when building up a prompt context.
    // Instruct mode needs to have it on to make sure you won't have names lost
    // if disable in a middle of a solo chat.
    if (force_name2 || main_api == 'poe' || power_user.instruct.enabled)
        this_mes_is_name = true;

    if (isImpersonate) {
        getMessage = getMessage.trim();
    }

    return { this_mes_is_name, getMessage };
}

function throwCircuitBreakerError() {
    callPopup(`Could not extract reply in ${MAX_GENERATION_LOOPS} attempts. Try generating again`, 'text');
    generate_loop_counter = 0;
    $("#send_textarea").removeAttr('disabled');
    is_send_press = false;
    activateSendButtons();
    setGenerationProgress(0);
    showSwipeButtons();
    throw new Error('Generate circuit breaker interruption');
}

function extractTitleFromData(data) {
    if (main_api == 'koboldhorde') {
        return data.workerName;
    }

    return undefined;
}

function extractMessageFromData(data) {
    let getMessage = "";

    if (main_api == 'kobold') {
        getMessage = data.results[0].text;
    }

    if (main_api == 'koboldhorde') {
        getMessage = data.text;
    }

    if (main_api == 'textgenerationwebui') {
        getMessage = data.results[0].text;
    }

    if (main_api == 'novel') {
        getMessage = data.output;
    }

    if (main_api == 'openai' || main_api == 'poe') {
        getMessage = data;
    }

    return getMessage;
}

function cleanUpMessage(getMessage, isImpersonate, displayIncompleteSentences = false) {
    if (!displayIncompleteSentences && power_user.trim_sentences) {
        getMessage = end_trim_to_sentence(getMessage, power_user.include_newline);
    }

    if (power_user.collapse_newlines) {
        getMessage = collapseNewlines(getMessage);
    }

    getMessage = $.trim(getMessage);
    // trailing invisible whitespace before every newlines, on a multiline string
    // "trailing whitespace on newlines       \nevery line of the string    \n?sample text" ->
    // "trailing whitespace on newlines\nevery line of the string\nsample text"
    getMessage = getMessage.replace(/[^\S\r\n]+$/gm, "");
    if (is_pygmalion) {
        getMessage = getMessage.replace(/<USER>/g, name1);
        getMessage = getMessage.replace(/<BOT>/g, name2);
        getMessage = getMessage.replace(/You:/g, name1 + ':');
    }

    let nameToTrim = isImpersonate ? name2 : name1;

    if (isImpersonate) {
        nameToTrim = power_user.allow_name2_display ? '' : name2;
    }
    else {
        nameToTrim = power_user.allow_name1_display ? '' : name1;
    }

    if (nameToTrim && getMessage.indexOf(`${nameToTrim}:`) == 0) {
        getMessage = getMessage.substr(0, getMessage.indexOf(`${nameToTrim}:`));
    }
    if (nameToTrim && getMessage.indexOf(`\n${nameToTrim}:`) > 0) {
        getMessage = getMessage.substr(0, getMessage.indexOf(`\n${nameToTrim}:`));
    }
    if (getMessage.indexOf('<|endoftext|>') != -1) {
        getMessage = getMessage.substr(0, getMessage.indexOf('<|endoftext|>'));
    }
    const isInstruct = power_user.instruct.enabled && main_api !== 'openai';
    if (isInstruct && power_user.instruct.stop_sequence) {
        if (getMessage.indexOf(power_user.instruct.stop_sequence) != -1) {
            getMessage = getMessage.substring(0, getMessage.indexOf(power_user.instruct.stop_sequence));
        }
    }
    if (isInstruct && power_user.instruct.input_sequence && isImpersonate) {
        getMessage = getMessage.replaceAll(power_user.instruct.input_sequence, '');
    }
    if (isInstruct && power_user.instruct.output_sequence && !isImpersonate) {
        getMessage = getMessage.replaceAll(power_user.instruct.output_sequence, '');
    }
    // clean-up group message from excessive generations
    if (selected_group) {
        getMessage = cleanGroupMessage(getMessage);
    }

    if (isImpersonate) {
        getMessage = getMessage.trim();
    }

    const stoppingStrings = getStoppingStrings(isImpersonate, false);
    //console.log('stopping on these strings: ');
    //console.log(stoppingStrings);

    for (const stoppingString of stoppingStrings) {
        if (stoppingString.length) {
            for (let j = stoppingString.length - 1; j > 0; j--) {
                if (getMessage.slice(-j) === stoppingString.slice(0, j)) {
                    getMessage = getMessage.slice(0, -j);
                    break;
                }
            }
        }
    }
    if (power_user.auto_fix_generated_markdown) {
        getMessage = fixMarkdown(getMessage);
    }
    return getMessage;
}

function saveReply(type, getMessage, this_mes_is_name, title) {
    if (type != 'append' && type != 'appendFinal' && chat.length && (chat[chat.length - 1]['swipe_id'] === undefined ||
        chat[chat.length - 1]['is_user'])) {
        type = 'normal';
    }

    const generationFinished = new Date();
    const img = extractImageFromMessage(getMessage);
    getMessage = img.getMessage;

    if (type === 'swipe') {
        chat[chat.length - 1]['swipes'].length++;
        if (chat[chat.length - 1]['swipe_id'] === chat[chat.length - 1]['swipes'].length - 1) {
            chat[chat.length - 1]['title'] = title;
            chat[chat.length - 1]['mes'] = getMessage;
            chat[chat.length - 1]['gen_started'] = generation_started;
            chat[chat.length - 1]['gen_finished'] = generationFinished;
            addOneMessage(chat[chat.length - 1], { type: 'swipe' });
        } else {
            chat[chat.length - 1]['mes'] = getMessage;
        }
    } else if (type === 'append') {
        console.debug("Trying to append.")
        chat[chat.length - 1]['title'] = title;
        chat[chat.length - 1]['mes'] += getMessage;
        chat[chat.length - 1]['gen_started'] = generation_started;
        chat[chat.length - 1]['gen_finished'] = generationFinished;
        addOneMessage(chat[chat.length - 1], { type: 'swipe' });
    } else if (type === 'appendFinal') {
        console.debug("Trying to appendFinal.")
        chat[chat.length - 1]['title'] = title;
        chat[chat.length - 1]['mes'] = getMessage;
        chat[chat.length - 1]['gen_started'] = generation_started;
        chat[chat.length - 1]['gen_finished'] = generationFinished;
        addOneMessage(chat[chat.length - 1], { type: 'swipe' });

    } else {
        console.debug('entering chat update routine for non-swipe post');
        chat[chat.length] = {};
        chat[chat.length - 1]['extra'] = {};
        chat[chat.length - 1]['name'] = name2;
        chat[chat.length - 1]['is_user'] = false;
        chat[chat.length - 1]['is_name'] = this_mes_is_name;
        chat[chat.length - 1]['send_date'] = getMessageTimeStamp();
        getMessage = $.trim(getMessage);
        chat[chat.length - 1]['mes'] = getMessage;
        chat[chat.length - 1]['title'] = title;
        chat[chat.length - 1]['gen_started'] = generation_started;
        chat[chat.length - 1]['gen_finished'] = generationFinished;

        if (selected_group) {
            console.debug('entering chat update for groups');
            let avatarImg = 'img/ai4.png';
            if (characters[this_chid].avatar != 'none') {
                avatarImg = getThumbnailUrl('avatar', characters[this_chid].avatar);
            }
            chat[chat.length - 1]['is_name'] = true;
            chat[chat.length - 1]['force_avatar'] = avatarImg;
            chat[chat.length - 1]['original_avatar'] = characters[this_chid].avatar;
            chat[chat.length - 1]['extra']['gen_id'] = group_generation_id;
        }

        saveImageToMessage(img, chat[chat.length - 1]);
        addOneMessage(chat[chat.length - 1]);
    }

    const item = chat[chat.length - 1];
    if (item['swipe_id'] !== undefined) {
        item['swipes'][item['swipes'].length - 1] = item['mes'];
    } else {
        item['swipe_id'] = 0;
        item['swipes'] = [];
        item['swipes'][0] = chat[chat.length - 1]['mes'];
    }

    return { type, getMessage };
}

function saveImageToMessage(img, mes) {
    if (mes && img.image) {
        if (typeof mes.extra !== 'object') {
            mes.extra = {};
        }
        mes.extra.image = img.image;
        mes.extra.title = img.title;
    }
}

function extractImageFromMessage(getMessage) {
    const regex = /<img src="(.*?)".*?alt="(.*?)".*?>/g;
    const results = regex.exec(getMessage);
    const image = results ? results[1] : '';
    const title = results ? results[2] : '';
    getMessage = getMessage.replace(regex, '');
    return { getMessage, image, title };
}

export function isMultigenEnabled() {
    return power_user.multigen && (main_api == 'textgenerationwebui' || main_api == 'kobold' || main_api == 'koboldhorde' || main_api == 'novel');
}

export function activateSendButtons() {
    is_send_press = false;
    $("#send_but").css("display", "flex");
    $("#send_textarea").attr("disabled", false);
    $('.mes_buttons:last').show();
    hideStopButton();
}

export function deactivateSendButtons() {
    $("#send_but").css("display", "none");
    showStopButton();
}

function resetChatState() {
    //unsets expected chid before reloading (related to getCharacters/printCharacters from using old arrays)
    this_chid = "invalid-safety-id";
    // replaces deleted charcter name with system user since it will be displayed next.
    name2 = systemUserName;
    // sets up system user to tell user about having deleted a character
    chat = [...safetychat];
    // resets chat metadata
    chat_metadata = {};
    // resets the characters array, forcing getcharacters to reset
    characters.length = 0;
}

export function setMenuType(value) {
    menu_type = value;
}

function setCharacterId(value) {
    this_chid = value;
}

function setCharacterName(value) {
    name2 = value;
}

function setOnlineStatus(value) {
    online_status = value;
}

function setEditedMessageId(value) {
    this_edit_mes_id = value;
}

function setSendButtonState(value) {
    is_send_press = value;
}

function resultCheckStatusNovel() {
    is_api_button_press_novel = false;
    checkOnlineStatus();
    $("#api_loading_novel").css("display", "none");
    $("#api_button_novel").css("display", "inline-block");
}

async function renameCharacter() {
    const oldAvatar = characters[this_chid].avatar;
    const newValue = await callPopup('<h3>New name:</h3>', 'input', characters[this_chid].name);

    if (newValue && newValue !== characters[this_chid].name) {
        const body = JSON.stringify({ avatar_url: oldAvatar, new_name: newValue });
        const response = await fetch('/renamecharacter', {
            method: 'POST',
            headers: getRequestHeaders(),
            body,
        });

        try {
            if (response.ok) {
                const data = await response.json();
                const newAvatar = data.avatar;

                // Replace tags list
                renameTagKey(oldAvatar, newAvatar);

                // Reload characters list
                await getCharacters();

                // Find newly renamed character
                const newChId = characters.findIndex(c => c.avatar == data.avatar);

                if (newChId !== -1) {
                    // Select the character after the renaming
                    this_chid = -1;
                    $(`.character_select[chid="${newChId}"]`).click();

                    // Async delay to update UI
                    await delay(1);

                    if (this_chid === -1) {
                        throw new Error('New character not selected');
                    }

                    // Also rename as a group member
                    await renameGroupMember(oldAvatar, newAvatar, newValue);
                    const renamePastChatsConfirm = await callPopup(`<h3>Character renamed!</h3>
                    <p>Past chats will still contain the old character name. Would you like to update the character name in previous chats as well?</p>
                    <i><b>Sprites folder (if any) should be renamed manually.</b></i>`, 'confirm');

                    if (renamePastChatsConfirm) {
                        await renamePastChats(newAvatar, newValue);
                        await reloadCurrentChat();
                        toastr.success('Character renamed and past chats updated!');
                    }
                }
                else {
                    throw new Error('Newly renamed character was lost?');
                }
            }
            else {
                throw new Error('Could not rename the character');
            }
        }
        catch {
            // Reloading to prevent data corruption
            await callPopup('Something went wrong. The page will be reloaded.', 'text');
            location.reload();
        }
    }
}

async function renamePastChats(newAvatar, newValue) {
    const pastChats = await getPastCharacterChats();

    for (const { file_name } of pastChats) {
        try {
            const fileNameWithoutExtension = file_name.replace('.jsonl', '');
            const getChatResponse = await fetch('/getchat', {
                method: 'POST',
                headers: getRequestHeaders(),
                body: JSON.stringify({
                    ch_name: newValue,
                    file_name: fileNameWithoutExtension,
                    avatar_url: newAvatar,
                }),
                cache: 'no-cache',
            });

            if (getChatResponse.ok) {
                const currentChat = await getChatResponse.json();

                for (const message of currentChat) {
                    if (message.is_user || message.is_system || message.extra?.type == system_message_types.NARRATOR) {
                        continue;
                    }

                    if (message.name !== undefined) {
                        message.name = newValue;
                    }
                }

                const saveChatResponse = await fetch('/savechat', {
                    method: "POST",
                    headers: getRequestHeaders(),
                    body: JSON.stringify({
                        ch_name: newValue,
                        file_name: fileNameWithoutExtension,
                        chat: currentChat,
                        avatar_url: newAvatar,
                    }),
                    cache: 'no-cache',
                });

                if (!saveChatResponse.ok) {
                    throw new Error('Could not save chat');
                }
            }
        } catch (error) {
            toastr.error(`Past chat could not be updated: ${file_name}`);
            console.error(error);
        }
    }
}

async function saveChat(chat_name, withMetadata) {
    const metadata = { ...chat_metadata, ...(withMetadata || {}) };
    let file_name = chat_name ?? characters[this_chid].chat;
    characters[this_chid]['date_last_chat'] = Date.now();
    sortCharactersList();
    chat.forEach(function (item, i) {
        if (item["is_group"]) {
            toastr.error('Trying to save group chat with regular saveChat function. Aborting to prevent corruption.');
            throw new Error('Group chat saved from saveChat');
        }
        /*
        if (item.is_user) {
            //var str = item.mes.replace(`${name1}:`, `${name1}:`);
            //chat[i].mes = str;
            //chat[i].name = name1;
        } else if (i !== chat.length - 1 && chat[i].swipe_id !== undefined) {
            //  delete chat[i].swipes;
            //  delete chat[i].swipe_id;
        }
        */
    });
    var save_chat = [
        {
            user_name: name1,
            character_name: name2,
            create_date: chat_create_date,
            chat_metadata: metadata,
        },
        ...chat,
    ];
    return jQuery.ajax({
        type: "POST",
        url: "/savechat",
        data: JSON.stringify({
            ch_name: characters[this_chid].name,
            file_name: file_name,
            chat: save_chat,
            avatar_url: characters[this_chid].avatar,
        }),
        beforeSend: function () {

        },
        cache: false,
        dataType: "json",
        contentType: "application/json",
        success: function (data) { },
        error: function (jqXHR, exception) {
            console.log(exception);
            console.log(jqXHR);
        },
    });
}

async function read_avatar_load(input) {
    if (input.files && input.files[0]) {
        if (selected_button == "create") {
            create_save.avatar = input.files;
        }

        const e = await new Promise((resolve, reject) => {
            const reader = new FileReader();
            reader.onload = resolve;
            reader.onerror = reject;
            reader.readAsDataURL(input.files[0]);
        })

        $('#dialogue_popup').addClass('large_dialogue_popup wide_dialogue_popup');

        const croppedImage = await callPopup(getCropPopup(e.target.result), 'avatarToCrop');
        if (!croppedImage) {
            return;
        }

        $("#avatar_load_preview").attr("src", croppedImage || e.target.result);

        if (menu_type == "create") {
            return;
        }

        $("#create_button").trigger('click');

        const formData = new FormData($("#form_create").get(0));

        $(".mes").each(async function () {
            if ($(this).attr("is_system") == 'true') {
                return;
            }
            if ($(this).attr("is_user") == 'true') {
                return;
            }
            if ($(this).attr("ch_name") == formData.get('ch_name')) {
                const previewSrc = $("#avatar_load_preview").attr("src");
                const avatar = $(this).find(".avatar img");
                avatar.attr('src', default_avatar);
                await delay(1);
                avatar.attr('src', previewSrc);
            }
        });

        await delay(durationSaveEdit);
        await fetch(getThumbnailUrl('avatar', formData.get('avatar_url')), {
            method: 'GET',
            cache: 'no-cache',
            headers: {
                'pragma': 'no-cache',
                'cache-control': 'no-cache',
            }
        });
        console.log('Avatar refreshed');

    }
}

export function getCropPopup(src) {
    return `<h3>Set the crop position of the avatar image and click Ok to confirm.</h3>
            <div id='avatarCropWrap'>
                <img id='avatarToCrop' src='${src}'>
            </div>`;
}

function getThumbnailUrl(type, file) {
    return `/thumbnail?type=${type}&file=${encodeURIComponent(file)}`;
}

async function getChat() {
    //console.log('/getchat -- entered for -- ' + characters[this_chid].name);
    try {
        const response = await $.ajax({
            type: 'POST',
            url: '/getchat',
            data: JSON.stringify({
                ch_name: characters[this_chid].name,
                file_name: characters[this_chid].chat,
                avatar_url: characters[this_chid].avatar
            }),
            dataType: 'json',
            contentType: 'application/json',
        });
        if (response[0] !== undefined) {
            chat.push(...response);
            chat_create_date = chat[0]['create_date'];
            chat_metadata = chat[0]['chat_metadata'] ?? {};
            chat.shift();
        } else {
            chat_create_date = humanizedDateTime();
        }
        await getChatResult();
        await saveChat();
        setTimeout(function () {
            $('#send_textarea').click();
            $('#send_textarea').focus();
        }, 200);
    } catch (error) {
        await getChatResult();
        console.log(error);
    }
}

async function getChatResult() {
    name2 = characters[this_chid].name;
    if (chat.length === 0) {
        const firstMes = characters[this_chid].first_mes || default_ch_mes;
        const alternateGreetings = characters[this_chid]?.data?.alternate_greetings;

        chat[0] = {
            name: name2,
            is_user: false,
            is_name: true,
            send_date: getMessageTimeStamp(),
            mes: firstMes,
        };

        if (Array.isArray(alternateGreetings) && alternateGreetings.length > 0) {
            chat[0]['swipe_id'] = 0;
            chat[0]['swipes'] = [];
            chat[0]['swipes'][0] = chat[0]['mes'];

            for (let i = 0; i < alternateGreetings.length; i++) {
                const alternateGreeting = alternateGreetings[i];
                chat[0]['swipes'].push(substituteParams(alternateGreeting));
            }
        }
    }
    printMessages();
    select_selected_character(this_chid);

    await eventSource.emit(event_types.CHAT_CHANGED, (getCurrentChatId()));

    if (chat.length === 1) {
        await eventSource.emit(event_types.MESSAGE_RECEIVED, (chat.length - 1));
    }
}

async function openCharacterChat(file_name) {
    characters[this_chid]["chat"] = file_name;
    clearChat();
    chat.length = 0;
    chat_metadata = {};
    await getChat();
    $("#selected_chat_pole").val(file_name);
    $("#create_button").click();
}

////////// OPTIMZED MAIN API CHANGE FUNCTION ////////////

function changeMainAPI() {
    const selectedVal = $("#main_api").val();
    //console.log(selectedVal);
    const apiElements = {
        "koboldhorde": {
            apiSettings: $("#kobold_api-settings"),
            apiConnector: $("#kobold_horde"),
            apiPresets: $('#kobold_api-presets'),
            apiRanges: $("#range_block"),
            maxContextElem: $("#max_context_block"),
            amountGenElem: $("#amount_gen_block"),
        },
        "kobold": {
            apiSettings: $("#kobold_api-settings"),
            apiConnector: $("#kobold_api"),
            apiPresets: $('#kobold_api-presets'),
            apiRanges: $("#range_block"),
            maxContextElem: $("#max_context_block"),
            amountGenElem: $("#amount_gen_block"),
        },
        "textgenerationwebui": {
            apiSettings: $("#textgenerationwebui_api-settings"),
            apiConnector: $("#textgenerationwebui_api"),
            apiPresets: $('#textgenerationwebui_api-presets'),
            apiRanges: $("#range_block_textgenerationwebui"),
            maxContextElem: $("#max_context_block"),
            amountGenElem: $("#amount_gen_block"),
        },
        "novel": {
            apiSettings: $("#novel_api-settings"),
            apiConnector: $("#novel_api"),
            apiPresets: $('#novel_api-presets'),
            apiRanges: $("#range_block_novel"),
            maxContextElem: $("#max_context_block"),
            amountGenElem: $("#amount_gen_block"),
        },
        "openai": {
            apiSettings: $("#openai_settings"),
            apiConnector: $("#openai_api"),
            apiPresets: $('#openai_api-presets'),
            apiRanges: $("#range_block_openai"),
            maxContextElem: $("#max_context_block"),
            amountGenElem: $("#amount_gen_block"),
        },
        "poe": {
            apiSettings: $("#poe_settings"),
            apiConnector: $("#poe_api"),
            apiPresets: $("#poe_api-presets"),
            apiRanges: $("#range_block_poe"),
            maxContextElem: $("#max_context_block"),
            amountGenElem: $("#amount_gen_block"),
        }
    };
    //console.log('--- apiElements--- ');
    //console.log(apiElements);

    //first, disable everything so the old elements stop showing
    for (const apiName in apiElements) {
        const apiObj = apiElements[apiName];
        //do not hide items to then proceed to immediately show them.
        if (selectedVal === apiName) {
            continue;
        }
        apiObj.apiSettings.css("display", "none");
        apiObj.apiConnector.css("display", "none");
        apiObj.apiRanges.css("display", "none");
        apiObj.apiPresets.css("display", "none");
    }

    //then, find and enable the active item.
    //This is split out of the loop so that different apis can share settings divs
    let activeItem = apiElements[selectedVal];

    activeItem.apiSettings.css("display", "block");
    activeItem.apiConnector.css("display", "block");
    activeItem.apiRanges.css("display", "block");
    activeItem.apiPresets.css("display", "block");

    if (selectedVal === "openai") {
        activeItem.apiPresets.css("display", "flex");
    }

    if (selectedVal === "textgenerationwebui" || selectedVal === "novel") {
        console.log("enabling amount_gen for ooba/novel");
        activeItem.amountGenElem.find('input').prop("disabled", false);
        activeItem.amountGenElem.css("opacity", 1.0);
    }

    // Hide common settings for OpenAI
    console.debug('value?', selectedVal);
    if (selectedVal == "openai") {
        console.debug('hiding settings?');
        $("#common-gen-settings-block").css("display", "none");
    } else {
        $("#common-gen-settings-block").css("display", "block");
    }
    // Hide amount gen for poe
    if (selectedVal == "poe") {
        $("#amount_gen_block").css("display", "none");
    } else {
        $("#amount_gen_block").css("display", "flex");
    }

    main_api = selectedVal;
    online_status = "no_connection";

    if (main_api == 'openai' && oai_settings.chat_completion_source == chat_completion_sources.WINDOWAI) {
        $('#api_button_openai').trigger('click');
    }

    if (main_api == "koboldhorde") {
        is_get_status = true;
        getStatus();
        getHordeModels();
    }
}

////////////////////////////////////////////////////

async function getUserAvatars() {
    const response = await fetch("/getuseravatars", {
        method: "POST",
        headers: getRequestHeaders(),
        body: JSON.stringify({
            "": "",
        }),
    });
    if (response.ok === true) {
        const getData = await response.json();
        //background = getData;
        //console.log(getData.length);
        $("#user_avatar_block").html(""); //RossAscends: necessary to avoid doubling avatars each refresh.
        $("#user_avatar_block").append('<div class="avatar_upload">+</div>');

        for (var i = 0; i < getData.length; i++) {
            //console.log(1);
            appendUserAvatar(getData[i]);
        }
        //var aa = JSON.parse(getData[0]);
        //const load_ch_coint = Object.getOwnPropertyNames(getData);
    }
}

function setPersonaDescription() {
    $("#persona_description").val(power_user.persona_description);
    $("#persona_description_position")
        .val(power_user.persona_description_position)
        .find(`option[value='${power_user.persona_description_position}']`)
        .attr("selected", true);
}

function onPersonaDescriptionPositionInput() {
    power_user.persona_description_position = Number(
        $("#persona_description_position").find(":selected").val()
    );

    if (power_user.personas[user_avatar]) {
        let object = power_user.persona_descriptions[user_avatar];

        if (!object) {
            object = {
                description: power_user.persona_description,
                position: power_user.persona_description_position,
            };
            power_user.persona_descriptions[user_avatar] = object;
        }

        object.position = power_user.persona_description_position;
    }

    saveSettingsDebounced();
}

function onPersonaDescriptionInput() {
    power_user.persona_description = $("#persona_description").val();

    if (power_user.personas[user_avatar]) {
        let object = power_user.persona_descriptions[user_avatar];

        if (!object) {
            object = {
                description: power_user.persona_description,
                position: Number($("#persona_description_position").find(":selected").val()),
            };
            power_user.persona_descriptions[user_avatar] = object;
        }

        object.description = power_user.persona_description;
    }

    saveSettingsDebounced();
}

function highlightSelectedAvatar() {
    $("#user_avatar_block").find(".avatar").removeClass("selected");
    $("#user_avatar_block")
        .find(`.avatar[imgfile='${user_avatar}']`)
        .addClass("selected");
}

function appendUserAvatar(name) {
    const template = $('#user_avatar_template .avatar-container').clone();
    const personaName = power_user.personas[name];
    if (personaName) {
        template.attr('title', personaName);
    } else {
        template.attr('title', '[Unnamed Persona]');
    }
    template.find('.avatar').attr('imgfile', name);
    template.toggleClass('default_persona', name === power_user.default_persona)
    template.find('img').attr('src', getUserAvatar(name));
    $("#user_avatar_block").append(template);
    highlightSelectedAvatar();
}

function reloadUserAvatar(force = false) {
    $(".mes").each(function () {
        const avatarImg = $(this).find(".avatar img");
        if (force) {
            avatarImg.attr("src", avatarImg.attr("src"));
        }

        if ($(this).attr("is_user") == 'true' && $(this).attr('force_avatar') == 'false') {
            avatarImg.attr("src", getUserAvatar(user_avatar));
        }
    });
}

export function setUserName(value) {
    if (!is_send_press) {
        name1 = value;
        if (name1 === undefined || name1 == "")
            name1 = default_user_name;
        console.log(`User name changed to ${name1}`);
        $("#your_name").val(name1);
        toastr.success(`Your messages will now be sent as ${name1}`, 'Current persona updated');
        saveSettings("change_name");
    } else {
        toastr.warning('You cannot change your name while sending a message', 'Warning');
    }
}

export function autoSelectPersona(name) {
    for (const [key, value] of Object.entries(power_user.personas)) {
        if (value === name) {
            console.log(`Auto-selecting persona ${key} for name ${name}`);
            $(`.avatar[imgfile="${key}"]`).trigger('click');
            return;
        }
    }
}

async function bindUserNameToPersona() {
    const avatarId = $(this).closest('.avatar-container').find('.avatar').attr('imgfile');

    if (!avatarId) {
        console.warn('No avatar id found');
        return;
    }

    const existingPersona = power_user.personas[avatarId];
    const personaName = await callPopup('<h3>Enter a name for this persona:</h3>(If empty name is provided, this will unbind the name from this avatar)', 'input', existingPersona || '');

    // If the user clicked cancel, don't do anything
    if (personaName === false) {
        return;
    }

    if (personaName.length > 0) {
        // If the user clicked ok and entered a name, bind the name to the persona
        console.log(`Binding persona ${avatarId} to name ${personaName}`);
        power_user.personas[avatarId] = personaName;
        const descriptor = power_user.persona_descriptions[avatarId];
        const isCurrentPersona = avatarId === user_avatar;

        // Create a description object if it doesn't exist
        if (!descriptor) {
            // If the user is currently using this persona, set the description to the current description
            power_user.persona_descriptions[avatarId] = {
                description: isCurrentPersona ? power_user.persona_description : '',
                position: isCurrentPersona ? power_user.persona_description_position : persona_description_positions.BEFORE_CHAR,
            };
        }

        // If the user is currently using this persona, update the name
        if (isCurrentPersona) {
            console.log(`Auto-updating user name to ${personaName}`);
            setUserName(personaName);
        }
    } else {
        // If the user clicked ok, but didn't enter a name, delete the persona
        console.log(`Unbinding persona ${avatarId}`);
        delete power_user.personas[avatarId];
        delete power_user.persona_descriptions[avatarId];
    }

    saveSettingsDebounced();
    await getUserAvatars();
    setPersonaDescription();
}

async function createDummyPersona() {
    const fetchResult = await fetch(default_avatar);
    const blob = await fetchResult.blob();
    const file = new File([blob], "avatar.png", { type: "image/png" });
    const formData = new FormData();
    formData.append("avatar", file);

    jQuery.ajax({
        type: "POST",
        url: "/uploaduseravatar",
        data: formData,
        beforeSend: () => { },
        cache: false,
        contentType: false,
        processData: false,
        success: async function (data) {
            await getUserAvatars();
        },
    });
}

function updateUserLockIcon() {
    const hasLock = !!chat_metadata['persona'];
    $('#lock_user_name').toggleClass('fa-unlock', !hasLock);
    $('#lock_user_name').toggleClass('fa-lock', hasLock);
}

function setUserAvatar() {
    user_avatar = $(this).attr("imgfile");
    reloadUserAvatar();
    saveSettingsDebounced();
    highlightSelectedAvatar();

    const personaName = power_user.personas[user_avatar];
    if (personaName && name1 !== personaName) {
        const lockedPersona = chat_metadata['persona'];
        if (lockedPersona && lockedPersona !== user_avatar) {
            toastr.info(
                `To permanently set "${personaName}" as the selected persona, unlock and relock it using the "Lock" button. Otherwise, the selection resets upon reloading the chat.`,
                `This chat is locked to a different persona (${power_user.personas[lockedPersona]}).`,
                { timeOut: 10000, extendedTimeOut: 20000, preventDuplicates: true },
            );
        }

        setUserName(personaName);

        const descriptor = power_user.persona_descriptions[user_avatar];

        if (descriptor) {
            power_user.persona_description = descriptor.description;
            power_user.persona_description_position = descriptor.position;
        } else {
            power_user.persona_description = '';
            power_user.persona_description_position = persona_description_positions.BEFORE_CHAR;
            power_user.persona_descriptions[user_avatar] = { description: '', position: persona_description_positions.BEFORE_CHAR };
        }

        setPersonaDescription();
    }
}

async function uploadUserAvatar(e) {
    const file = e.target.files[0];

    if (!file) {
        $("#form_upload_avatar").trigger("reset");
        return;
    }

    const formData = new FormData($("#form_upload_avatar").get(0));

    const dataUrl = await new Promise((resolve, reject) => {
        const reader = new FileReader();
        reader.onload = resolve;
        reader.onerror = reject;
        reader.readAsDataURL(file);
    });

    $('#dialogue_popup').addClass('large_dialogue_popup wide_dialogue_popup');
    const confirmation = await callPopup(getCropPopup(dataUrl.target.result), 'avatarToCrop');
    if (!confirmation) {
        return;
    }

    let url = "/uploaduseravatar";

    if (crop_data !== undefined) {
        url += `?crop=${encodeURIComponent(JSON.stringify(crop_data))}`;
    }

    jQuery.ajax({
        type: "POST",
        url: url,
        data: formData,
        beforeSend: () => { },
        cache: false,
        contentType: false,
        processData: false,
        success: async function () {
            // If the user uploaded a new avatar, we want to make sure it's not cached
            const name = formData.get("overwrite_name");
            if (name) {
                await fetch(getUserAvatar(name), { cache: "no-cache" });
                reloadUserAvatar(true);
            }

            crop_data = undefined;
            await getUserAvatars();
        },
        error: (jqXHR, exception) => { },
    });

    // Will allow to select the same file twice in a row
    $("#form_upload_avatar").trigger("reset");
}

async function setDefaultPersona() {
    const avatarId = $(this).closest('.avatar-container').find('.avatar').attr('imgfile');

    if (!avatarId) {
        console.warn('No avatar id found');
        return;
    }

    const currentDefault = power_user.default_persona;

    if (power_user.personas[avatarId] === undefined) {
        console.warn(`No persona name found for avatar ${avatarId}`);
        toastr.warning('You must bind a name to this persona before you can set it as the default.', 'Persona name not set');
        return;
    }

    const personaName = power_user.personas[avatarId];

    if (avatarId === currentDefault) {
        const confirm = await callPopup('Are you sure you want to remove the default persona?', 'confirm');

        if (!confirm) {
            console.debug('User cancelled removing default persona');
            return;
        }

        console.log(`Removing default persona ${avatarId}`);
        toastr.info('This persona will no longer be used by default when you open a new chat.', `Default persona removed`);
        delete power_user.default_persona;
    } else {
        const confirm = await callPopup(`<h3>Are you sure you want to set "${personaName}" as the default persona?</h3>
        This name and avatar will be used for all new chats, as well as existing chats where the user persona is not locked.`, 'confirm');

        if (!confirm) {
            console.debug('User cancelled setting default persona');
            return;
        }

        power_user.default_persona = avatarId;
        toastr.success('This persona will be used by default when you open a new chat.', `Default persona set to ${personaName}`);
    }

    saveSettingsDebounced();
    await getUserAvatars();
}

async function deleteUserAvatar() {
    const avatarId = $(this).closest('.avatar-container').find('.avatar').attr('imgfile');

    if (!avatarId) {
        console.warn('No avatar id found');
        return;
    }

    if (avatarId == user_avatar) {
        console.warn(`User tried to delete their current avatar ${avatarId}`);
        toastr.warning('You cannot delete the avatar you are currently using', 'Warning');
        return;
    }

    const confirm = await callPopup('<h3>Are you sure you want to delete this avatar?</h3>All information associated with its linked persona will be lost.', 'confirm');

    if (!confirm) {
        console.debug('User cancelled deleting avatar');
        return;
    }

    const request = await fetch("/deleteuseravatar", {
        method: "POST",
        headers: getRequestHeaders(),
        body: JSON.stringify({
            "avatar": avatarId,
        }),
    });

    if (request.ok) {
        console.log(`Deleted avatar ${avatarId}`);
        delete power_user.personas[avatarId];
        delete power_user.persona_descriptions[avatarId];

        if (avatarId === power_user.default_persona) {
            toastr.warning('The default persona was deleted. You will need to set a new default persona.', 'Default persona deleted');
            power_user.default_persona = null;
        }

        if (avatarId === chat_metadata['persona']) {
            toastr.warning('The locked persona was deleted. You will need to set a new persona for this chat.', 'Persona deleted');
            delete chat_metadata['persona'];
            saveMetadata();
        }

        saveSettingsDebounced();
        await getUserAvatars();
        updateUserLockIcon();
    }
}

function lockUserNameToChat() {
    if (chat_metadata['persona']) {
        console.log(`Unlocking persona for this chat ${chat_metadata['persona']}`);
        delete chat_metadata['persona'];
        saveMetadata();
        toastr.info('User persona is now unlocked for this chat. Click the "Lock" again to revert.', 'Persona unlocked');
        updateUserLockIcon();
        return;
    }

    if (!(user_avatar in power_user.personas)) {
        console.log(`Creating a new persona ${user_avatar}`);
        toastr.info(
            'Creating a new persona for currently selected user name and avatar...',
            'Persona not set for this avatar',
            { timeOut: 10000, extendedTimeOut: 20000, },
        );
        power_user.personas[user_avatar] = name1;
        power_user.persona_descriptions[user_avatar] = { description: '', position: persona_description_positions.BEFORE_CHAR };
    }

    chat_metadata['persona'] = user_avatar;
    saveMetadata();
    saveSettingsDebounced();
    console.log(`Locking persona for this chat ${user_avatar}`);
    toastr.success(`User persona is locked to ${name1} in this chat`);
    updateUserLockIcon();
}

eventSource.on(event_types.CHAT_CHANGED, () => {
    // Define a persona for this chat
    let chatPersona = '';

    if (chat_metadata['persona']) {
        // If persona is locked in chat metadata, select it
        console.log(`Using locked persona ${chat_metadata['persona']}`);
        chatPersona = chat_metadata['persona'];
    } else if (power_user.default_persona) {
        // If default persona is set, select it
        console.log(`Using default persona ${power_user.default_persona}`);
        chatPersona = power_user.default_persona;
    }

    // No persona set: user current settings
    if (!chatPersona) {
        console.debug('No default or locked persona set for this chat');
        return;
    }

    // Find the avatar file
    const personaAvatar = $(`.avatar[imgfile="${chatPersona}"]`).trigger('click');

    // Avatar missing (persona deleted)
    if (chat_metadata['persona'] && personaAvatar.length == 0) {
        console.warn('Persona avatar not found, unlocking persona');
        delete chat_metadata['persona'];
        updateUserLockIcon();
        return;
    }

    // Default persona missing
    if (power_user.default_persona && personaAvatar.length == 0) {
        console.warn('Default persona avatar not found, clearing default persona');
        power_user.default_persona = null;
        saveSettingsDebounced();
        return;
    }

    // Persona avatar found, select it
    personaAvatar.trigger('click');
    updateUserLockIcon();
});

//***************SETTINGS****************//
///////////////////////////////////////////
async function getSettings(type) {
    const response = await fetch("/getsettings", {
        method: "POST",
        headers: getRequestHeaders(),
        body: JSON.stringify({}),
        cache: "no-cache",
    });

    if (!response.ok) {
        toastr.error('Settings could not be loaded. Try reloading the page.');
        throw new Error('Error getting settings');
    }

    const data = await response.json();

    if (data.result != "file not find" && data.settings) {
        settings = JSON.parse(data.settings);
        if (settings.username !== undefined) {
            if (settings.username !== "") {
                name1 = settings.username;
                $("#your_name").val(name1);
            }
        }

        //Load KoboldAI settings
        koboldai_setting_names = data.koboldai_setting_names;
        koboldai_settings = data.koboldai_settings;
        koboldai_settings.forEach(function (item, i, arr) {
            koboldai_settings[i] = JSON.parse(item);
        });

        let arr_holder = {};

        $("#settings_perset").empty(); //RossAscends: uncommented this to prevent settings selector from doubling preset list on refresh
        $("#settings_perset").append(
            '<option value="gui">GUI KoboldAI Settings</option>'
        ); //adding in the GUI settings, since it is not loaded dynamically

        koboldai_setting_names.forEach(function (item, i, arr) {
            arr_holder[item] = i;
            $("#settings_perset").append(`<option value=${i}>${item}</option>`);
            //console.log('loading preset #'+i+' -- '+item);
        });
        koboldai_setting_names = {};
        koboldai_setting_names = arr_holder;
        preset_settings = settings.preset_settings;

        if (preset_settings == "gui") {
            selectKoboldGuiPreset();
        } else {
            if (typeof koboldai_setting_names[preset_settings] !== "undefined") {
                $(`#settings_perset option[value=${koboldai_setting_names[preset_settings]}]`)
                    .attr("selected", "true");
            } else {
                preset_settings = "gui";
                selectKoboldGuiPreset();
            }
        }

        novelai_setting_names = data.novelai_setting_names;
        novelai_settings = data.novelai_settings;
        novelai_settings.forEach(function (item, i, arr) {
            novelai_settings[i] = JSON.parse(item);
        });
        arr_holder = {};

        $("#settings_perset_novel").empty();

        novelai_setting_names.forEach(function (item, i, arr) {
            arr_holder[item] = i;
            $("#settings_perset_novel").append(`<option value=${i}>${item}</option>`);
        });
        novelai_setting_names = {};
        novelai_setting_names = arr_holder;

        nai_settings.preset_settings_novel = settings.preset_settings_novel;
        $(
            `#settings_perset_novel option[value=${novelai_setting_names[nai_settings.preset_settings_novel]}]`
        ).attr("selected", "true");

        //Load AI model config settings

        amount_gen = settings.amount_gen;
        if (settings.max_context !== undefined)
            max_context = parseInt(settings.max_context);

        swipes = settings.swipes !== undefined ? !!settings.swipes : true;  // enable swipes by default
        $('#swipes-checkbox').prop('checked', swipes); /// swipecode
        hideSwipeButtons();
        showSwipeButtons();

        // Kobold
        loadKoboldSettings(settings);

        // Novel
        loadNovelSettings(settings);

        // TextGen
        loadTextGenSettings(data, settings);

        // OpenAI
        loadOpenAISettings(data, settings);

        // Horde
        loadHordeSettings(settings);

        // Poe
        loadPoeSettings(settings);

        // Load power user settings
        loadPowerUserSettings(settings, data);

        // Load character tags
        loadTagsSettings(settings);

        // Load context templates
        loadContextTemplatesFromSettings(data, settings);

        // Set context size after loading power user (may override the max value)
        $("#max_context").val(max_context);
        $("#max_context_counter").text(`${max_context}`);

        $("#amount_gen").val(amount_gen);
        $("#amount_gen_counter").text(`${amount_gen}`);

        //Load which API we are using
        if (settings.main_api != undefined) {
            main_api = settings.main_api;
            $('#main_api').val(main_api);
            $("#main_api option[value=" + main_api + "]").attr(
                "selected",
                "true"
            );
            changeMainAPI();
        }

        //Load User's Name and Avatar

        user_avatar = settings.user_avatar;
        reloadUserAvatar();
        highlightSelectedAvatar();
        setPersonaDescription();

        //Load the API server URL from settings
        api_server = settings.api_server;
        $("#api_url_text").val(api_server);

        setWorldInfoSettings(settings, data);

        api_server_textgenerationwebui =
            settings.api_server_textgenerationwebui;
        $("#textgenerationwebui_api_url_text").val(
            api_server_textgenerationwebui
        );

        selected_button = settings.selected_button;

        if (data.enable_extensions) {
            await loadExtensionSettings(settings);
        }
    }

    if (!is_checked_colab) isColab();
}

function selectKoboldGuiPreset() {
    $("#settings_perset option[value=gui]")
        .attr("selected", "true")
        .trigger("change");
}

async function saveSettings(type) {
    //console.log('Entering settings with name1 = '+name1);

    return jQuery.ajax({
        type: "POST",
        url: "/savesettings",
        data: JSON.stringify({
            username: name1,
            api_server: api_server,
            api_server_textgenerationwebui: api_server_textgenerationwebui,
            preset_settings: preset_settings,
            user_avatar: user_avatar,
            amount_gen: amount_gen,
            max_context: max_context,
            main_api: main_api,
            world_info: world_info,
            world_info_depth: world_info_depth,
            world_info_budget: world_info_budget,
            world_info_recursive: world_info_recursive,
            world_info_case_sensitive: world_info_case_sensitive,
            world_info_match_whole_words: world_info_match_whole_words,
            world_info_character_strategy: world_info_character_strategy,
            textgenerationwebui_settings: textgenerationwebui_settings,
            swipes: swipes,
            horde_settings: horde_settings,
            power_user: power_user,
            poe_settings: poe_settings,
            extension_settings: extension_settings,
            context_settings: context_settings,
            tags: tags,
            tag_map: tag_map,
            ...nai_settings,
            ...kai_settings,
            ...oai_settings,
        }, null, 4),
        beforeSend: function () {
            if (type == "change_name") {
                //let nameBeforeChange = name1;
                name1 = $("#your_name").val();
                //$(`.mes[ch_name="${nameBeforeChange}"]`).attr('ch_name' === name1);
                //console.log('beforeSend name1 = ' + nameBeforeChange);
                //console.log('new name: ' + name1);
            }
        },
        cache: false,
        dataType: "json",
        contentType: "application/json",
        //processData: false,
        success: function (data) {
            //online_status = data.result;
            eventSource.emit(event_types.SETTINGS_UPDATED);
            if (type == "change_name") {
                clearChat();
                printMessages();
            }
        },
        error: function (jqXHR, exception) {
            toastr.error('Check the server connection and reload the page to prevent data loss.', 'Settings could not be saved');
            console.log(exception);
            console.log(jqXHR);
        },
    });
}

function setCharacterBlockHeight() {
    const $children = $("#rm_print_characters_block").children();
    const originalHeight = $children.length * $children.find(':visible').first().outerHeight();
    $("#rm_print_characters_block").css('height', originalHeight);
    //show and hide charlist divs on pageload (causes load lag)
    //$children.each(function () { setCharListVisible($(this)) });


    //delay timer to allow for charlist to populate,
    //should be set to an onload for rm_print_characters or windows?
}

// Common code for message editor done and auto-save
function updateMessage(div) {
    const mesBlock = div.closest(".mes_block");
    const text = mesBlock.find(".edit_textarea").val().trim();
    const bias = extractMessageBias(text);
    const mes = chat[this_edit_mes_id];
    mes["mes"] = text;
    if (mes["swipe_id"] !== undefined) {
        mes["swipes"][mes["swipe_id"]] = text;
    }

    // editing old messages
    if (!mes.extra) {
        mes.extra = {};
    }

    if (mes.is_system || mes.is_user || mes.extra.type === system_message_types.NARRATOR) {
        mes.extra.bias = bias ?? null;
    } else {
        mes.extra.bias = null;
    }

    return { mesBlock, text, mes, bias };
}

function openMessageDelete() {
    closeMessageEditor();
    hideSwipeButtons();
    if ((this_chid != undefined && !is_send_press) || (selected_group && !is_group_generating)) {
        $("#dialogue_del_mes").css("display", "block");
        $("#send_form").css("display", "none");
        $(".del_checkbox").each(function () {
            if ($(this).parent().attr("mesid") != 0) {
                $(this).css("display", "block");
                $(this).parent().children(".for_checkbox").css("display", "none");
            }
        });
    } else {
        console.debug(`
            ERR -- could not enter del mode
            this_chid: ${this_chid}
            is_send_press: ${is_send_press}
            selected_group: ${selected_group}
            is_group_generating: ${is_group_generating}`);
    }
    is_delete_mode = true;
}

function messageEditAuto(div) {
    const { mesBlock, text, mes } = updateMessage(div);

    mesBlock.find(".mes_text").val('');
    mesBlock.find(".mes_text").val(messageFormatting(
        text,
        this_edit_mes_chname,
        mes.is_system,
        mes.is_user,
    ));
    saveChatDebounced();
}

async function messageEditDone(div) {
    const { mesBlock, text, mes, bias } = updateMessage(div);

    mesBlock.find(".mes_text").empty();
    mesBlock.find(".mes_edit_buttons").css("display", "none");
    mesBlock.find(".mes_buttons").css("display", "");
    mesBlock.find(".mes_text").append(
        messageFormatting(
            text,
            this_edit_mes_chname,
            mes.is_system,
            mes.is_user,
        )
    );
    mesBlock.find(".mes_bias").empty();
    mesBlock.find(".mes_bias").append(messageFormatting(bias));
    appendImageToMessage(mes, div.closest(".mes"));
    addCopyToCodeBlocks(div.closest(".mes"));
    await eventSource.emit(event_types.MESSAGE_EDITED, this_edit_mes_id);

    this_edit_mes_id = undefined;
    await saveChatConditional();
}

async function getPastCharacterChats() {
    const response = await fetch("/getallchatsofcharacter", {
        method: 'POST',
        body: JSON.stringify({ avatar_url: characters[this_chid].avatar }),
        headers: getRequestHeaders(),
    });

    if (!response.ok) {
        return;
    }

    let data = await response.json();
    data = Object.values(data);
    data = data.sort((a, b) => a["file_name"].localeCompare(b["file_name"])).reverse();
    return data;
}

export async function displayPastChats() {
    $("#select_chat_div").empty();

    const group = selected_group ? groups.find(x => x.id === selected_group) : null;
    const data = await (selected_group ? getGroupPastChats(selected_group) : getPastCharacterChats());
    const currentChat = selected_group ? group?.chat_id : characters[this_chid]["chat"];
    const displayName = selected_group ? group?.name : characters[this_chid].name;
    const avatarImg = selected_group ? group?.avatar_url : getThumbnailUrl('avatar', characters[this_chid]['avatar']);

    // Sort by last message date descending
    data.sort((a, b) => sortMoments(timestampToMoment(a.last_mes), timestampToMoment(b.last_mes)));

    $("#load_select_chat_div").css("display", "none");
    $("#ChatHistoryCharName").text(displayName);
    for (const key in data) {
        let strlen = 300;
        let mes = data[key]["mes"];

        if (mes !== undefined) {
            if (mes.length > strlen) {
                mes = "..." + mes.substring(mes.length - strlen);
            }
            const chat_items = data[key]["chat_items"];
            const file_size = data[key]["file_size"];
            const fileName = data[key]['file_name'];
            const timestamp = timestampToMoment(data[key]['last_mes']).format('LL LT');
            const template = $('#past_chat_template .select_chat_block_wrapper').clone();
            template.find('.select_chat_block').attr('file_name', fileName);
            template.find('.avatar img').attr('src', avatarImg);
            template.find('.select_chat_block_filename').text(fileName);
            template.find('.chat_file_size').text(" (" + file_size + ")");
            template.find('.chat_messages_num').text(" (" + chat_items + " messages)");
            template.find('.select_chat_block_mes').text(mes);
            template.find('.PastChat_cross').attr('file_name', fileName);
            template.find('.chat_messages_date').text(timestamp);

            if (selected_group) {
                template.find('.avatar img').replaceWith(getGroupAvatar(group));
            }

            $("#select_chat_div").append(template);

            if (currentChat === fileName.toString().replace(".jsonl", "")) {
                $("#select_chat_div").find(".select_chat_block:last").attr("highlight", true);
            }
        }
    }
}

//************************************************************
//************************Novel.AI****************************
//************************************************************
async function getStatusNovel() {
    if (is_get_status_novel) {
        const data = {};

        jQuery.ajax({
            type: "POST", //
            url: "/getstatus_novelai", //
            data: JSON.stringify(data),
            beforeSend: function () {

            },
            cache: false,
            dataType: "json",
            contentType: "application/json",
            success: function (data) {
                if (data.error != true) {
                    novel_tier = data.tier;
                    online_status = getNovelTier(novel_tier);
                }
                resultCheckStatusNovel();
            },
            error: function (jqXHR, exception) {
                online_status = "no_connection";
                console.log(exception);
                console.log(jqXHR);
                resultCheckStatusNovel();
            },
        });
    } else {
        if (is_get_status != true && is_get_status_openai != true && is_get_status_poe != true) {
            online_status = "no_connection";
        }
    }
}

function selectRightMenuWithAnimation(selectedMenuId) {
    const displayModes = {
        'rm_info_block': 'flex',
        'rm_group_chats_block': 'flex',
        'rm_api_block': 'grid',
        'rm_characters_block': 'flex',
    };
    document.querySelectorAll('#right-nav-panel .right_menu').forEach((menu) => {
        $(menu).css('display', 'none');

        if (selectedMenuId && selectedMenuId.replace('#', '') === menu.id) {
            const mode = displayModes[menu.id] ?? 'block';
            $(menu).css('display', mode);
            $(menu).css("opacity", 0.0);
            $(menu).transition({
                opacity: 1.0,
                duration: animation_duration,
                easing: animation_easing,
                complete: function () { },
            });
        }
    })
}

function setRightTabSelectedClass(selectedButtonId) {
    document.querySelectorAll('#right-nav-panel-tabs .right_menu_button').forEach((button) => {
        button.classList.remove('selected-right-tab');

        if (selectedButtonId && selectedButtonId.replace('#', '') === button.id) {
            button.classList.add('selected-right-tab');
        }
    });
}

function select_rm_info(type, charId, previousCharId = null) {
    if (!type) {
        toastr.error(`Invalid process (no 'type')`);
        return;
    }
    if (type !== 'group_create') {
        var displayName = String(charId).replace('.png', '');
    }

    if (type === 'char_delete') {
        toastr.warning(`Character Deleted: ${displayName}`);
    }
    if (type === 'char_create') {
        toastr.success(`Character Created: ${displayName}`);
    }
    if (type === 'group_create') {
        toastr.success(`Group Created`);
    }
    if (type === 'group_delete') {
        toastr.warning(`Group Deleted`);
    }

    if (type === 'char_import') {
        toastr.success(`Character Imported: ${displayName}`);
    }

    getCharacters();
    selectRightMenuWithAnimation('rm_characters_block');

    setTimeout(function () {
        if (type === 'char_import' || type === 'char_create') {
            const element = $(`#rm_characters_block [title="${charId}"]`).parent().get(0);
            console.log(element);
            element.scrollIntoView({ behavior: 'smooth', block: 'start' });

            try {
                if (element !== undefined || element !== null) {
                    $(element).addClass('flash animated');
                    setTimeout(function () {
                        $(element).removeClass('flash animated');
                    }, 5000);
                } else { console.log('didnt find the element'); }
            } catch (e) {
                console.error(e);
            }
        }

        if (type === 'group_create') {
            //for groups, ${charId} = data.id from group-chats.js createGroup()
            const element = $(`#rm_characters_block [grid="${charId}"]`).get(0);
            element.scrollIntoView({ behavior: 'smooth', block: 'start' });
            try {
                if (element !== undefined || element !== null) {
                    $(element).addClass('flash animated');
                    setTimeout(function () {
                        $(element).removeClass('flash animated');
                    }, 5000);
                } else { console.log('didnt find the element'); }
            } catch (e) {
                console.error(e);
            }
        }
    }, 100);
    setRightTabSelectedClass();

    if (previousCharId) {
        const newId = characters.findIndex((x) => x.avatar == previousCharId);
        if (newId >= 0) {
            this_chid = newId;
        }
    }
}

export function select_selected_character(chid) {
    //character select
    //console.log('select_selected_character() -- starting with input of -- '+chid+' (name:'+characters[chid].name+')');
    select_rm_create();
    menu_type = "character_edit";
    $("#delete_button").css("display", "flex");
    $("#export_button").css("display", "flex");
    setRightTabSelectedClass('rm_button_selected_ch');
    var display_name = characters[chid].name;

    //create text poles
    $("#rm_button_back").css("display", "none");
    //$("#character_import_button").css("display", "none");
    $("#create_button").attr("value", "Save");              // what is the use case for this?
    $("#dupe_button").show();
    $("#create_button_label").css("display", "none");

    // Hide the chat scenario button if we're peeking the group member defs
    $('#set_chat_scenario').toggle(!selected_group);

    // Don't update the navbar name if we're peeking the group member defs
    if (!selected_group) {
        $("#rm_button_selected_ch").children("h2").text(display_name);
    }

    $("#add_avatar_button").val("");

    $("#character_popup_text_h3").text(characters[chid].name);
    $("#character_name_pole").val(characters[chid].name);
    $("#description_textarea").val(characters[chid].description);
    $("#character_world").val(characters[chid].data?.extensions?.world || '');
    $("#creator_notes_textarea").val(characters[chid].data?.creator_notes || characters[chid].creatorcomment);
    $("#character_version_textarea").val(characters[chid].data?.character_version || '');
    $("#system_prompt_textarea").val(characters[chid].data?.system_prompt || '');
    $("#post_history_instructions_textarea").val(characters[chid].data?.post_history_instructions || '');
    $("#tags_textarea").val(Array.isArray(characters[chid].data?.tags) ? characters[chid].data.tags.join(', ') : '');
    $("#creator_textarea").val(characters[chid].data?.creator);
    $("#character_version_textarea").val(characters[chid].data?.character_version || '');
    $("#personality_textarea").val(characters[chid].personality);
    $("#firstmessage_textarea").val(characters[chid].first_mes);
    $("#scenario_pole").val(characters[chid].scenario);
    $("#talkativeness_slider").val(characters[chid].talkativeness || talkativeness_default);
    $("#mes_example_textarea").val(characters[chid].mes_example);
    $("#selected_chat_pole").val(characters[chid].chat);
    $("#create_date_pole").val(characters[chid].create_date);
    $("#avatar_url_pole").val(characters[chid].avatar);
    $("#chat_import_avatar_url").val(characters[chid].avatar);
    $("#chat_import_character_name").val(characters[chid].name);
    $("#character_json_data").val(characters[chid].json_data);
    let this_avatar = default_avatar;
    if (characters[chid].avatar != "none") {
        this_avatar = getThumbnailUrl('avatar', characters[chid].avatar);
    }

    updateFavButtonState(characters[chid].fav || characters[chid].fav == "true");

    $("#avatar_load_preview").attr("src", this_avatar);
    $("#name_div").removeClass('displayBlock');
    $("#name_div").addClass('displayNone');
    $("#renameCharButton").css("display", "");
    $('.open_alternate_greetings').data('chid', chid);
    $('#set_character_world').data('chid', chid);
    setWorldInfoButtonClass(chid);
    checkEmbeddedWorld(chid);

    $("#form_create").attr("actiontype", "editcharacter");
    saveSettingsDebounced();
}

function select_rm_create() {
    menu_type = "create";

    //console.log('select_rm_Create() -- selected button: '+selected_button);
    if (selected_button == "create") {
        if (create_save.avatar != "") {
            $("#add_avatar_button").get(0).files = create_save.avatar;
            read_avatar_load($("#add_avatar_button").get(0));
        }
    }

    selectRightMenuWithAnimation('rm_ch_create_block');
    setRightTabSelectedClass();


    $('#set_chat_scenario').hide();
    $("#delete_button_div").css("display", "none");
    $("#delete_button").css("display", "none");
    $("#export_button").css("display", "none");
    $("#create_button_label").css("display", "");
    $("#create_button").attr("value", "Create");
    $("#dupe_button").hide();

    //create text poles
    $("#rm_button_back").css("display", "");
    $("#character_import_button").css("display", "");
    $("#character_popup_text_h3").text("Create character");
    $("#character_name_pole").val(create_save.name);
    $("#description_textarea").val(create_save.description);
    $('#character_world').val(create_save.world);
    $("#creator_notes_textarea").val(create_save.creator_notes);
    $("#post_history_instructions_textarea").val(create_save.post_history_instructions);
    $("#system_prompt_textarea").val(create_save.system_prompt);
    $("#tags_textarea").val(create_save.tags);
    $("#creator_textarea").val(create_save.creator);
    $("#character_version_textarea").val(create_save.character_version);
    $("#personality_textarea").val(create_save.personality);
    $("#firstmessage_textarea").val(create_save.first_message);
    $("#talkativeness_slider").val(create_save.talkativeness);
    $("#scenario_pole").val(create_save.scenario);
    $("#mes_example_textarea").val(create_save.mes_example.trim().length === 0 ? '<START>' : create_save.mes_example);
    $("#avatar_div").css("display", "flex");
    $("#avatar_load_preview").attr("src", default_avatar);
    $("#renameCharButton").css('display', 'none');
    $("#name_div").removeClass('displayNone');
    $("#name_div").addClass('displayBlock');
    $('.open_alternate_greetings').data('chid', undefined);
    $('#set_character_world').data('chid', undefined);
    setWorldInfoButtonClass(undefined, !!create_save.world);
    updateFavButtonState(false);
    checkEmbeddedWorld();

    $("#form_create").attr("actiontype", "createcharacter");
}

function select_rm_characters() {
    menu_type = "characters";
    selectRightMenuWithAnimation('rm_characters_block');
    setRightTabSelectedClass('rm_button_characters');
    updateVisibleDivs('#rm_print_characters_block', true);
}

function setExtensionPrompt(key, value, position, depth) {
    extension_prompts[key] = { value, position, depth };
}

function updateChatMetadata(newValues, reset) {
    chat_metadata = reset ? { ...newValues } : { ...chat_metadata, ...newValues };
}

function updateFavButtonState(state) {
    fav_ch_checked = state;
    $("#fav_checkbox").val(fav_ch_checked);
    $("#favorite_button").toggleClass('fav_on', fav_ch_checked);
    $("#favorite_button").toggleClass('fav_off', !fav_ch_checked);
}

export function setScenarioOverride() {
    if (!selected_group && !this_chid) {
        console.warn('setScenarioOverride() -- no selected group or character');
        return;
    }

    const template = $('#scenario_override_template .scenario_override').clone();
    const metadataValue = chat_metadata['scenario'] || '';
    const isGroup = !!selected_group;
    template.find('[data-group="true"]').toggle(isGroup);
    template.find('[data-character="true"]').toggle(!isGroup);
    template.find('.chat_scenario').text(metadataValue).on('input', onScenarioOverrideInput);
    template.find('.remove_scenario_override').on('click', onScenarioOverrideRemoveClick);
    callPopup(template, 'text');
}

function onScenarioOverrideInput() {
    const value = $(this).val();
    const metadata = { scenario: value, };
    updateChatMetadata(metadata, false);
    saveMetadataDebounced();
}

function onScenarioOverrideRemoveClick() {
    $(this).closest('.scenario_override').find('.chat_scenario').val('').trigger('input');
}

function callPopup(text, type, inputValue = '') {
    if (type) {
        popup_type = type;
    }

    $("#dialogue_popup_cancel").css("display", "inline-block");
    switch (popup_type) {
        case "avatarToCrop":
            $("#dialogue_popup_ok").text("Accept");
            break;
        case "text":
        case "alternate_greeting":
        case "char_not_selected":
            $("#dialogue_popup_ok").text("Ok");
            $("#dialogue_popup_cancel").css("display", "none");
            break;
        case "new_chat":
        case "confirm":
            $("#dialogue_popup_ok").text("Yes");
            break;
        case "del_group":
        case "rename_chat":
        case "del_chat":
        default:
            $("#dialogue_popup_ok").text("Delete");
    }

    $("#dialogue_popup_input").val(inputValue);

    if (popup_type == 'input') {
        $("#dialogue_popup_input").css("display", "block");
        $("#dialogue_popup_ok").text("Save");
    }
    else {
        $("#dialogue_popup_input").css("display", "none");
    }

    $("#dialogue_popup_text").empty().append(text);
    $("#shadow_popup").css("display", "block");
    if (popup_type == 'input') {
        $("#dialogue_popup_input").focus();
    }
    if (popup_type == 'avatarToCrop') {
        // unset existing data
        crop_data = undefined;

        $('#avatarToCrop').cropper({
            aspectRatio: 2 / 3,
            autoCropArea: 1,
            viewMode: 2,
            rotatable: false,
            crop: function (event) {
                crop_data = event.detail;
                crop_data.want_resize = !power_user.never_resize_avatars
            }
        });
    }
    $("#shadow_popup").transition({
        opacity: 1,
        duration: 200,
        easing: animation_easing,
    });

    return new Promise((resolve) => {
        dialogueResolve = resolve;
    });
}

function read_bg_load(input) {
    if (input.files && input.files[0]) {
        var reader = new FileReader();

        reader.onload = function (e) {
            $("#bg_load_preview")
                .attr("src", e.target.result)
                .width(103)
                .height(83);

            var formData = new FormData($("#form_bg_download").get(0));

            //console.log(formData);
            jQuery.ajax({
                type: "POST",
                url: "/downloadbackground",
                data: formData,
                beforeSend: function () {

                },
                cache: false,
                contentType: false,
                processData: false,
                success: function (html) {
                    setBackground(html);
                    $("#bg1").css(
                        "background-image",
                        `url("${e.target.result}")`
                    );
                    $("#form_bg_download").after(
                        `<div class="bg_example" bgfile="${html}" style="background-image: url('${getThumbnailUrl('bg', html)}');">
                            <div class="bg_example_cross fa-solid fa-circle-xmark"></div>
                        </div>`
                    );
                },
                error: function (jqXHR, exception) {
                    console.log(exception);
                    console.log(jqXHR);
                },
            });
        };

        reader.readAsDataURL(input.files[0]);
    }
}

function showSwipeButtons() {
    if (chat.length === 0) {
        return;
    }

    if (
        chat[chat.length - 1].is_system ||
        !swipes ||
        $('.mes:last').attr('mesid') < 0 ||
        chat[chat.length - 1].is_user ||
        chat[chat.length - 1].extra?.image ||
        count_view_mes < 1 ||
        (selected_group && is_group_generating)
    ) { return; }

    // swipe_id should be set if alternate greetings are added
    if (chat.length == 1 && chat[0].swipe_id === undefined) {
        return;
    }

    //had to add this to make the swipe counter work
    //(copied from the onclick functions for swipe buttons..
    //don't know why the array isn't set for non-swipe messsages in Generate or addOneMessage..)

    if (chat[chat.length - 1]['swipe_id'] === undefined) {              // if there is no swipe-message in the last spot of the chat array
        chat[chat.length - 1]['swipe_id'] = 0;                        // set it to id 0
        chat[chat.length - 1]['swipes'] = [];                         // empty the array
        chat[chat.length - 1]['swipes'][0] = chat[chat.length - 1]['mes'];  //assign swipe array with last message from chat
    }

    const currentMessage = $("#chat").children().filter(`[mesid="${count_view_mes - 1}"]`);
    const swipeId = chat[chat.length - 1].swipe_id;
    var swipesCounterHTML = (`${(swipeId + 1)}/${(chat[chat.length - 1].swipes.length)}`);

    if (swipeId !== undefined && swipeId != 0) {
        currentMessage.children('.swipe_left').css('display', 'flex');
    }
    //only show right when generate is off, or when next right swipe would not make a generate happen
    if (is_send_press === false || chat[chat.length - 1].swipes.length >= swipeId) {
        currentMessage.children('.swipe_right').css('display', 'flex');
        currentMessage.children('.swipe_right').css('opacity', '0.3');
    }
    //console.log((chat[chat.length - 1]));
    if ((chat[chat.length - 1].swipes.length - swipeId) === 1) {
        //console.log('highlighting R swipe');
        currentMessage.children('.swipe_right').css('opacity', '0.7');
    }
    //console.log(swipesCounterHTML);

    $(".swipes-counter").html(swipesCounterHTML);

    //console.log(swipeId);
    //console.log(chat[chat.length - 1].swipes.length);
}

function hideSwipeButtons() {
    //console.log('hideswipebuttons entered');
    $("#chat").children().filter(`[mesid="${count_view_mes - 1}"]`).children('.swipe_right').css('display', 'none');
    $("#chat").children().filter(`[mesid="${count_view_mes - 1}"]`).children('.swipe_left').css('display', 'none');
}

async function saveMetadata() {
    if (selected_group) {
        await editGroup(selected_group, true, false);
    }
    else {
        await saveChat();
    }
}

export async function saveChatConditional() {
    if (selected_group) {
        await saveGroupChat(selected_group, true);
    }
    else {
        await saveChat();
    }
}

async function importCharacterChat(formData) {
    await jQuery.ajax({
        type: "POST",
        url: "/importchat",
        data: formData,
        beforeSend: function () {
        },
        cache: false,
        contentType: false,
        processData: false,
        success: async function (data) {
            if (data.res) {
                await displayPastChats();
            }
        },
        error: function () {
            $("#create_button").removeAttr("disabled");
        },
    });
}

function updateViewMessageIds() {
    $('#chat').find(".mes").each(function (index, element) {
        $(element).attr("mesid", index);
    });

    $('#chat .mes').removeClass('last_mes');
    $('#chat .mes').last().addClass('last_mes');

    updateEditArrowClasses();
}

function updateEditArrowClasses() {
    $("#chat .mes .mes_edit_up").removeClass("disabled");
    $("#chat .mes .mes_edit_down").removeClass("disabled");

    if (this_edit_mes_id !== undefined) {
        const down = $(`#chat .mes[mesid="${this_edit_mes_id}"] .mes_edit_down`);
        const up = $(`#chat .mes[mesid="${this_edit_mes_id}"] .mes_edit_up`);
        const lastId = Number($("#chat .mes").last().attr("mesid"));
        const firstId = Number($("#chat .mes").first().attr("mesid"));

        if (lastId == Number(this_edit_mes_id)) {
            down.addClass("disabled");
        }

        if (firstId == Number(this_edit_mes_id)) {
            up.addClass("disabled");
        }
    }
}

function closeMessageEditor() {
    if (this_edit_mes_id) {
        $(`#chat .mes[mesid="${this_edit_mes_id}"] .mes_edit_cancel`).click();
    }
}

function setGenerationProgress(progress) {
    if (!progress) {
        $('#send_textarea').css({ 'background': '', 'transition': '' });
    }
    else {
        $('#send_textarea').css({
            'background': `linear-gradient(90deg, #008000d6 ${progress}%, transparent ${progress}%)`,
            'transition': '0.25s ease-in-out'
        });
    }
}

function isHordeGenerationNotAllowed() {
    if (main_api == "koboldhorde" && preset_settings == "gui") {
        toastr.error('GUI Settings preset is not supported for Horde. Please select another preset.');
        return true;
    }

    return false;
}

export function cancelTtsPlay() {
    if ('speechSynthesis' in window) {
        speechSynthesis.cancel();
    }
}

async function deleteMessageImage() {
    const value = await callPopup("<h3>Delete image from message?<br>This action can't be undone.</h3>", 'confirm');

    if (!value) {
        return;
    }

    const mesBlock = $(this).closest('.mes');
    const mesId = mesBlock.attr('mesid');
    const message = chat[mesId];
    delete message.extra.image;
    delete message.extra.inline_image;
    mesBlock.find('.mes_img_container').removeClass('img_extra');
    mesBlock.find('.mes_img').attr('src', '');
    saveChatConditional();
    /*updateVisibleDivs('#chat', false);*/
}

function enlargeMessageImage() {
    const mesBlock = $(this).closest('.mes');
    const mesId = mesBlock.attr('mesid');
    const message = chat[mesId];
    const imgSrc = message?.extra?.image;

    if (!imgSrc) {
        return;
    }

    const img = document.createElement('img');
    img.classList.add('img_enlarged');
    img.src = imgSrc;
    $('#dialogue_popup').addClass('wide_dialogue_popup');
    callPopup(img.outerHTML, 'text');
}

function updateAlternateGreetingsHintVisibility(root) {
    const numberOfGreetings = root.find('.alternate_greetings_list .alternate_greeting').length;
    $(root).find('.alternate_grettings_hint').toggle(numberOfGreetings == 0);
}

function openCharacterWorldPopup() {
    const chid = $('#set_character_world').data('chid');

    if (menu_type != 'create' && chid == undefined) {
        toastr.error('Does not have an Id for this character in world select menu.');
        return;
    }

    async function onSelectCharacterWorld() {
        const value = $('.character_world_info_selector').find('option:selected').val();
        const worldIndex = value !== '' ? Number(value) : NaN;
        const name = !isNaN(worldIndex) ? world_names[worldIndex] : '';

        const previousValue = $('#character_world').val();
        $('#character_world').val(name);

        console.debug('Character world selected:', name);

        if (menu_type == 'create') {
            create_save.world = name;
        } else {
            if (previousValue && !name) {
                try {
                    // Dirty hack to remove embedded lorebook from character JSON data.
                    const data = JSON.parse($('#character_json_data').val());

                    if (data?.data?.character_book) {
                        data.data.character_book = undefined;
                    }

                    $('#character_json_data').val(JSON.stringify(data));
                    toastr.info('Embedded lorebook will be removed from this character.');
                } catch {
                    console.error('Failed to parse character JSON data.');
                }
            }

            await createOrEditCharacter();
        }

        setWorldInfoButtonClass(undefined, !!value);
    }

    function onExtraWorldInfoChanged() {
        const selectedWorlds = $('.character_extra_world_info_selector').val();
        let charLore = world_info.charLore ?? [];

        // TODO: Maybe make this utility function not use the window context?
        const fileName = getCharaFilename(chid);
        const tempExtraBooks = selectedWorlds.map((index) => world_names[index]).filter((e) => e !== undefined);

        const existingCharIndex = charLore.findIndex((e) => e.name === fileName);
        if (existingCharIndex === -1) {
            const newCharLoreEntry = {
                name: fileName,
                extraBooks: tempExtraBooks
            }

            charLore.push(newCharLoreEntry);
        } else if (tempExtraBooks.length === 0) {
            charLore.splice(existingCharIndex, 1);
        } else {
            charLore[existingCharIndex].extraBooks = tempExtraBooks;
        }

        Object.assign(world_info, { charLore: charLore });
        saveSettingsDebounced();
    }

    const template = $('#character_world_template .character_world').clone();
    const select = template.find('.character_world_info_selector');
    const extraSelect = template.find('.character_extra_world_info_selector');
    const name = (menu_type == 'create' ? create_save.name : characters[chid]?.data?.name) || 'Nameless';
    const worldId = (menu_type == 'create' ? create_save.world : characters[chid]?.data?.extensions?.world) || '';
    template.find('.character_name').text(name);


    // Apped to base dropdown
    world_names.forEach((item, i) => {
        const option = document.createElement('option');
        option.value = i;
        option.innerText = item;
        option.selected = item === worldId;
        select.append(option);
    });

    // Append to extras dropdown
    if (world_names.length > 0) {
        extraSelect.empty();
    }
    world_names.forEach((item, i) => {
        const option = document.createElement('option');
        option.value = i;
        option.innerText = item;

        const existingCharLore = world_info.charLore?.find((e) => e.name === getCharaFilename());
        if (existingCharLore) {
            option.selected = existingCharLore.extraBooks.includes(item);
        } else {
            option.selected = false;
        }
        extraSelect.append(option);
    });

    select.on('change', onSelectCharacterWorld);
    extraSelect.on('mousedown change', async function (e) {
        // If there's no world names, don't do anything
        if (world_names.length === 0) {
            e.preventDefault();
            return;
        }

        let selectScrollTop = null;

        if (deviceInfo && deviceInfo.device.type === 'desktop') {
            e.preventDefault();
            const option = $(e.target);
            const selectElement = $(extraSelect)[0];
            selectScrollTop = selectElement.scrollTop;
            option.prop('selected', !option.prop('selected'));
            await delay(1);
            selectElement.scrollTop = selectScrollTop;
        }

        onExtraWorldInfoChanged();
    });

    callPopup(template, 'text');
}

function openAlternateGreetings() {
    const chid = $('.open_alternate_greetings').data('chid');

    if (menu_type != 'create' && chid === undefined) {
        toastr.error('Does not have an Id for this character in editor menu.');
        return;
    } else {
        // If the character does not have alternate greetings, create an empty array
        if (chid && Array.isArray(characters[chid].data.alternate_greetings) == false) {
            characters[chid].data.alternate_greetings = [];
        }
    }

    const template = $('#alternate_greetings_template .alternate_grettings').clone();
    const getArray = () => menu_type == 'create' ? create_save.alternate_greetings : characters[chid].data.alternate_greetings;

    for (let index = 0; index < getArray().length; index++) {
        addAlternateGreeting(template, getArray()[index], index, getArray);
    }

    template.find('.add_alternate_greeting').on('click', function () {
        const array = getArray();
        const index = array.length;
        array.push(default_ch_mes);
        addAlternateGreeting(template, default_ch_mes, index, getArray);
        updateAlternateGreetingsHintVisibility(template);
    });

    updateAlternateGreetingsHintVisibility(template);
    callPopup(template, 'alternate_greeting');
}

function addAlternateGreeting(template, greeting, index, getArray) {
    const greetingBlock = $('#alternate_greeting_form_template .alternate_greeting').clone();
    greetingBlock.find('.alternate_greeting_text').on('input', async function () {
        const value = $(this).val();
        const array = getArray();
        array[index] = value;
    }).val(greeting);
    greetingBlock.find('.greeting_index').text(index + 1);
    greetingBlock.find('.delete_alternate_greeting').on('click', async function () {
        if (confirm('Are you sure you want to delete this alternate greeting?')) {
            const array = getArray();
            array.splice(index, 1);
            // We need to reopen the popup to update the index numbers
            openAlternateGreetings();
        }
    });
    template.find('.alternate_greetings_list').append(greetingBlock);
}

async function createOrEditCharacter(e) {
    $("#rm_info_avatar").html("");
    let save_name = create_save.name;
    var formData = new FormData($("#form_create").get(0));
    formData.set('fav', fav_ch_checked);
    if ($("#form_create").attr("actiontype") == "createcharacter") {
        if ($("#character_name_pole").val().length > 0) {
            //if the character name text area isn't empty (only posible when creating a new character)
            let url = "/createcharacter";

            if (crop_data != undefined) {
                url += `?crop=${encodeURIComponent(JSON.stringify(crop_data))}`;
            }

            formData.delete('alternate_greetings');
            for (const value of create_save.alternate_greetings) {
                formData.append('alternate_greetings', value);
            }

            await jQuery.ajax({
                type: "POST",
                url: url,
                data: formData,
                beforeSend: function () {
                    $("#create_button").attr("disabled", true);
                    $("#create_button").attr("value", "⏳");
                },
                cache: false,
                contentType: false,
                processData: false,
                success: async function (html) {
                    $("#character_cross").trigger('click'); //closes the advanced character editing popup
                    const fields = [
                        { id: '#character_name_pole', callback: value => create_save.name = value },
                        { id: '#description_textarea', callback: value => create_save.description = value },
                        { id: '#creator_notes_textarea', callback: value => create_save.creator_notes = value },
                        { id: '#character_version_textarea', callback: value => create_save.character_version = value },
                        { id: '#post_history_instructions_textarea', callback: value => create_save.post_history_instructions = value },
                        { id: '#system_prompt_textarea', callback: value => create_save.system_prompt = value },
                        { id: '#tags_textarea', callback: value => create_save.tags = value },
                        { id: '#creator_textarea', callback: value => create_save.creator = value },
                        { id: '#personality_textarea', callback: value => create_save.personality = value },
                        { id: '#firstmessage_textarea', callback: value => create_save.first_message = value },
                        { id: '#talkativeness_slider', callback: value => create_save.talkativeness = value, defaultValue: talkativeness_default },
                        { id: '#scenario_pole', callback: value => create_save.scenario = value },
                        { id: '#mes_example_textarea', callback: value => create_save.mes_example = value },
                        { id: '#character_json_data', callback: () => { } },
                        { id: '#alternate_greetings_template', callback: value => create_save.alternate_greetings = value, defaultValue: [] },
                        { id: '#character_world', callback: value => create_save.world = value },
                    ];

                    fields.forEach(field => {
                        const fieldValue = field.defaultValue !== undefined ? field.defaultValue : '';
                        $(field.id).val(fieldValue);
                        field.callback && field.callback(fieldValue);
                    });

                    $("#character_popup_text_h3").text("Create character");

                    create_save.avatar = "";

                    $("#create_button").removeAttr("disabled");
                    $("#add_avatar_button").replaceWith(
                        $("#add_avatar_button").val("").clone(true)
                    );

                    $("#create_button").attr("value", "✅");
                    let oldSelectedChar = null;
                    if (this_chid != undefined && this_chid != "invalid-safety-id") {
                        oldSelectedChar = characters[this_chid].avatar;
                    }

                    console.log(`new avatar id: ${html}`);
                    createTagMapFromList("#tagList", html);
                    await getCharacters();

                    $("#rm_info_block").transition({ opacity: 0, duration: 0 });
                    var $prev_img = $("#avatar_div_div").clone();
                    $("#rm_info_avatar").append($prev_img);
                    select_rm_info(`char_create`, html, oldSelectedChar);

                    $("#rm_info_block").transition({ opacity: 1.0, duration: 2000 });
                    crop_data = undefined;
                },
                error: function (jqXHR, exception) {
                    $("#create_button").removeAttr("disabled");
                },
            });
        } else {
            $("#result_info").html("Name not entered");
        }
    } else {
        let url = '/editcharacter';

        if (crop_data != undefined) {
            url += `?crop=${encodeURIComponent(JSON.stringify(crop_data))}`;
        }

        formData.delete('alternate_greetings');
        const chid = $('.open_alternate_greetings').data('chid');
        if (chid && Array.isArray(characters[chid]?.data?.alternate_greetings)) {
            for (const value of characters[chid].data.alternate_greetings) {
                formData.append('alternate_greetings', value);
            }
        }

        await jQuery.ajax({
            type: "POST",
            url: url,
            data: formData,
            beforeSend: function () {
                $("#create_button").attr("disabled", true);
                $("#create_button").attr("value", "Save");
            },
            cache: false,
            contentType: false,
            processData: false,
            success: async function (html) {
                if (chat.length === 1 && !selected_group) {
                    var this_ch_mes = default_ch_mes;
                    if ($("#firstmessage_textarea").val() != "") {
                        this_ch_mes = $("#firstmessage_textarea").val();
                    }
                    if (
                        this_ch_mes !=
                        $.trim(
                            $("#chat")
                                .children(".mes")
                                .children(".mes_block")
                                .children(".mes_text")
                                .text()
                        )
                    ) {
                        clearChat();
                        chat.length = 0;
                        chat[0] = {};
                        chat[0]["name"] = name2;
                        chat[0]["is_user"] = false;
                        chat[0]["is_name"] = true;
                        chat[0]["mes"] = this_ch_mes;
                        chat[0]["extra"] = {};
                        chat[0]["send_date"] = getMessageTimeStamp();

                        const alternateGreetings = characters[this_chid]?.data?.alternate_greetings;

                        if (Array.isArray(alternateGreetings) && alternateGreetings.length > 0) {
                            chat[0]['swipe_id'] = 0;
                            chat[0]['swipes'] = [];
                            chat[0]['swipes'][0] = chat[0]['mes'];

                            for (let i = 0; i < alternateGreetings.length; i++) {
                                const alternateGreeting = alternateGreetings[i];
                                chat[0]['swipes'].push(substituteParams(alternateGreeting));
                            }
                        }

                        add_mes_without_animation = true;
                        //console.log('form create submission calling addOneMessage');
                        addOneMessage(chat[0]);
                        await eventSource.emit(event_types.MESSAGE_RECEIVED, (chat.length - 1));
                    }
                }
                $("#create_button").removeAttr("disabled");
                await getCharacters();

                $("#add_avatar_button").replaceWith(
                    $("#add_avatar_button").val("").clone(true)
                );
                $("#create_button").attr("value", "Save");
                crop_data = undefined;
            },
            error: function (jqXHR, exception) {
                $("#create_button").removeAttr("disabled");
                $("#result_info").html("<font color=red>Error: no connection</font>");
                console.log('Error! Either a file with the same name already existed, or the image file provided was in an invalid format. Double check that the image is not a webp.');
                toastr.error('Something went wrong while saving the character, or the image file provided was in an invalid format. Double check that the image is not a webp.');
            },
        });
    }
}

window["SillyTavern"].getContext = function () {
    return {
        chat: chat,
        characters: characters,
        groups: groups,
        name1: name1,
        name2: name2,
        characterId: this_chid,
        groupId: selected_group,
        chatId: selected_group
            ? groups.find(x => x.id == selected_group)?.chat_id
            : (this_chid && characters[this_chid] && characters[this_chid].chat),
        onlineStatus: online_status,
        maxContext: Number(max_context),
        chatMetadata: chat_metadata,
        streamingProcessor,
        eventSource: eventSource,
        event_types: event_types,
        addOneMessage: addOneMessage,
        generate: Generate,
        getTokenCount: getTokenCount,
        extensionPrompts: extension_prompts,
        setExtensionPrompt: setExtensionPrompt,
        updateChatMetadata: updateChatMetadata,
        saveChat: saveChatConditional,
        saveMetadata: saveMetadata,
        sendSystemMessage: sendSystemMessage,
        activateSendButtons,
        deactivateSendButtons,
        saveReply,
        registerSlashCommand: registerSlashCommand,
    };
};

function swipe_left() {      // when we swipe left..but no generation.
    if (chat.length - 1 === Number(this_edit_mes_id)) {
        closeMessageEditor();
    }

    if (isStreamingEnabled() && streamingProcessor) {
        streamingProcessor.isStopped = true;
    }

    const swipe_duration = 120;
    const swipe_range = '700px';
    chat[chat.length - 1]['swipe_id']--;
    if (chat[chat.length - 1]['swipe_id'] >= 0) {
        /*$(this).parent().children('swipe_right').css('display', 'flex');
        if (chat[chat.length - 1]['swipe_id'] === 0) {
            $(this).css('display', 'none');
        }*/ // Just in case
        let this_mes_div = $(this).parent();
        let this_mes_block = $(this).parent().children('.mes_block').children('.mes_text');
        const this_mes_div_height = this_mes_div[0].scrollHeight;
        this_mes_div.css('height', this_mes_div_height);
        const this_mes_block_height = this_mes_block[0].scrollHeight;
        chat[chat.length - 1]['mes'] = chat[chat.length - 1]['swipes'][chat[chat.length - 1]['swipe_id']];
        if (chat[chat.length - 1].extra) {
            // if message has memory attached - remove it to allow regen
            if (chat[chat.length - 1].extra.memory) {
                delete chat[chat.length - 1].extra.memory;
            }
            // ditto for display text
            if (chat[chat.length - 1].extra.display_text) {
                delete chat[chat.length - 1].extra.display_text;
            }
        }
        $(this).parent().children('.mes_block').transition({
            x: swipe_range,
            duration: swipe_duration,
            easing: animation_easing,
            queue: false,
            complete: function () {
                const is_animation_scroll = ($('#chat').scrollTop() >= ($('#chat').prop("scrollHeight") - $('#chat').outerHeight()) - 10);
                //console.log('on left swipe click calling addOneMessage');
                addOneMessage(chat[chat.length - 1], { type: 'swipe' });
                let new_height = this_mes_div_height - (this_mes_block_height - this_mes_block[0].scrollHeight);
                if (new_height < 103) new_height = 103;
                this_mes_div.animate({ height: new_height + 'px' }, {
                    duration: 0, //used to be 100
                    queue: false,
                    progress: function () {
                        // Scroll the chat down as the message expands

                        if (is_animation_scroll) $("#chat").scrollTop($("#chat")[0].scrollHeight);
                    },
                    complete: function () {
                        this_mes_div.css('height', 'auto');
                        // Scroll the chat down to the bottom once the animation is complete
                        if (is_animation_scroll) $("#chat").scrollTop($("#chat")[0].scrollHeight);
                    }
                });
                $(this).parent().children('.mes_block').transition({
                    x: '-' + swipe_range,
                    duration: 0,
                    easing: animation_easing,
                    queue: false,
                    complete: function () {
                        $(this).parent().children('.mes_block').transition({
                            x: '0px',
                            duration: swipe_duration,
                            easing: animation_easing,
                            queue: false,
                            complete: async function () {
                                await eventSource.emit(event_types.MESSAGE_SWIPED, (chat.length - 1));
                                await saveChatConditional();
                            }
                        });
                    }
                });
            }
        });

        $(this).parent().children('.avatar').transition({
            x: swipe_range,
            duration: swipe_duration,
            easing: animation_easing,
            queue: false,
            complete: function () {
                $(this).parent().children('.avatar').transition({
                    x: '-' + swipe_range,
                    duration: 0,
                    easing: animation_easing,
                    queue: false,
                    complete: function () {
                        $(this).parent().children('.avatar').transition({
                            x: '0px',
                            duration: swipe_duration,
                            easing: animation_easing,
                            queue: false,
                            complete: function () {

                            }
                        });
                    }
                });
            }
        });
    }
    if (chat[chat.length - 1]['swipe_id'] < 0) {
        chat[chat.length - 1]['swipe_id'] = 0;
    }
}

// when we click swipe right button
const swipe_right = () => {
    if (chat.length - 1 === Number(this_edit_mes_id)) {
        closeMessageEditor();
    }

    if (isHordeGenerationNotAllowed()) {
        return;
    }

    if (chat.length == 1) {
        if (chat[0]['swipe_id'] !== undefined && chat[0]['swipe_id'] == chat[0]['swipes'].length - 1) {
            toastr.info('Add more alternative greetings to swipe through', 'That\'s all for now');
            return;
        }
    }

    const swipe_duration = 200;
    const swipe_range = 700;
    //console.log(swipe_range);
    let run_generate = false;
    let run_swipe_right = false;
    if (chat[chat.length - 1]['swipe_id'] === undefined) {              // if there is no swipe-message in the last spot of the chat array
        chat[chat.length - 1]['swipe_id'] = 0;                        // set it to id 0
        chat[chat.length - 1]['swipes'] = [];                         // empty the array
        chat[chat.length - 1]['swipes'][0] = chat[chat.length - 1]['mes'];  //assign swipe array with last message from chat
    }
    chat[chat.length - 1]['swipe_id']++;                                      //make new slot in array
    if (chat[chat.length - 1].extra) {
        // if message has memory attached - remove it to allow regen
        if (chat[chat.length - 1].extra.memory) {
            delete chat[chat.length - 1].extra.memory;
        }
        // ditto for display text
        if (chat[chat.length - 1].extra.display_text) {
            delete chat[chat.length - 1].extra.display_text;
        }
    }
    //console.log(chat[chat.length-1]['swipes']);
    if (parseInt(chat[chat.length - 1]['swipe_id']) === chat[chat.length - 1]['swipes'].length) { //if swipe id of last message is the same as the length of the 'swipes' array
        delete chat[chat.length - 1].gen_started;
        delete chat[chat.length - 1].gen_finished;
        run_generate = true;
    } else if (parseInt(chat[chat.length - 1]['swipe_id']) < chat[chat.length - 1]['swipes'].length) { //otherwise, if the id is less than the number of swipes
        chat[chat.length - 1]['mes'] = chat[chat.length - 1]['swipes'][chat[chat.length - 1]['swipe_id']]; //load the last mes box with the latest generation
        run_swipe_right = true; //then prepare to do normal right swipe to show next message
    }

    const currentMessage = $("#chat").children().filter(`[mesid="${count_view_mes - 1}"]`);
    let this_div = currentMessage.children('.swipe_right');
    let this_mes_div = this_div.parent();

    if (chat[chat.length - 1]['swipe_id'] > chat[chat.length - 1]['swipes'].length) { //if we swipe right while generating (the swipe ID is greater than what we are viewing now)
        chat[chat.length - 1]['swipe_id'] = chat[chat.length - 1]['swipes'].length; //show that message slot (will be '...' while generating)
    }
    if (run_generate) {               //hide swipe arrows while generating
        this_div.css('display', 'none');
    }
    // handles animated transitions when swipe right, specifically height transitions between messages
    if (run_generate || run_swipe_right) {
        let this_mes_block = this_mes_div.children('.mes_block').children('.mes_text');
        const this_mes_div_height = this_mes_div[0].scrollHeight;
        const this_mes_block_height = this_mes_block[0].scrollHeight;

        this_mes_div.children('.swipe_left').css('display', 'flex');
        this_mes_div.children('.mes_block').transition({        // this moves the div back and forth
            x: '-' + swipe_range,
            duration: swipe_duration,
            easing: animation_easing,
            queue: false,
            complete: function () {
                /*if (!selected_group) {
                    var typingIndicator = $("#typing_indicator_template .typing_indicator").clone();
                    typingIndicator.find(".typing_indicator_name").text(characters[this_chid].name);
                } */
                /* $("#chat").append(typingIndicator); */
                const is_animation_scroll = ($('#chat').scrollTop() >= ($('#chat').prop("scrollHeight") - $('#chat').outerHeight()) - 10);
                //console.log(parseInt(chat[chat.length-1]['swipe_id']));
                //console.log(chat[chat.length-1]['swipes'].length);
                if (run_generate && parseInt(chat[chat.length - 1]['swipe_id']) === chat[chat.length - 1]['swipes'].length) {
                    //console.log('showing ""..."');
                    /* if (!selected_group) {
                    } else { */
                    $("#chat")
                        .find('[mesid="' + (count_view_mes - 1) + '"]')
                        .find('.mes_text')
                        .html('...');  //shows "..." while generating
                    $("#chat")
                        .find('[mesid="' + (count_view_mes - 1) + '"]')
                        .find('.mes_timer')
                        .html('');     // resets the timer
                    /* } */
                } else {
                    //console.log('showing previously generated swipe candidate, or "..."');
                    //console.log('onclick right swipe calling addOneMessage');
                    addOneMessage(chat[chat.length - 1], { type: 'swipe' });
                }
                let new_height = this_mes_div_height - (this_mes_block_height - this_mes_block[0].scrollHeight);
                if (new_height < 103) new_height = 103;


                this_mes_div.animate({ height: new_height + 'px' }, {
                    duration: 0, //used to be 100
                    queue: false,
                    progress: function () {
                        // Scroll the chat down as the message expands
                        if (is_animation_scroll) $("#chat").scrollTop($("#chat")[0].scrollHeight);
                    },
                    complete: function () {
                        this_mes_div.css('height', 'auto');
                        // Scroll the chat down to the bottom once the animation is complete
                        if (is_animation_scroll) $("#chat").scrollTop($("#chat")[0].scrollHeight);
                    }
                });
                this_mes_div.children('.mes_block').transition({
                    x: swipe_range,
                    duration: 0,
                    easing: animation_easing,
                    queue: false,
                    complete: function () {
                        this_mes_div.children('.mes_block').transition({
                            x: '0px',
                            duration: swipe_duration,
                            easing: animation_easing,
                            queue: false,
                            complete: async function () {
                                await eventSource.emit(event_types.MESSAGE_SWIPED, (chat.length - 1));
                                if (run_generate && !is_send_press && parseInt(chat[chat.length - 1]['swipe_id']) === chat[chat.length - 1]['swipes'].length) {
                                    console.debug('caught here 2');
                                    is_send_press = true;
                                    $('.mes_buttons:last').hide();
                                    await Generate('swipe');
                                } else {
                                    if (parseInt(chat[chat.length - 1]['swipe_id']) !== chat[chat.length - 1]['swipes'].length) {
                                        await saveChatConditional();
                                    }
                                }
                            }
                        });
                    }
                });
            }
        });
        this_mes_div.children('.avatar').transition({ // moves avatar along with swipe
            x: '-' + swipe_range,
            duration: swipe_duration,
            easing: animation_easing,
            queue: false,
            complete: function () {
                this_mes_div.children('.avatar').transition({
                    x: swipe_range,
                    duration: 0,
                    easing: animation_easing,
                    queue: false,
                    complete: function () {
                        this_mes_div.children('.avatar').transition({
                            x: '0px',
                            duration: swipe_duration,
                            easing: animation_easing,
                            queue: false,
                            complete: function () {

                            }
                        });
                    }
                });
            }
        });
    }
}

function updateVisibleDivs(containerSelector, resizecontainer) {
    var $container = $(containerSelector);
    var $children = $container.children();
    var totalHeight = 0;
    $children.each(function () {
        totalHeight += $(this).outerHeight();
    });
    if (resizecontainer) {
        $container.css({
            height: totalHeight,
        });
    }
    var containerTop = $container.offset() ? $container.offset().top : 0;
    var firstVisibleIndex = null;
    var lastVisibleIndex = null;
    $children.each(function (index) {
        var $child = $(this);
        var childTop = $child.offset().top - containerTop;
        var childBottom = childTop + $child.outerHeight();
        if (childTop <= $container.height() && childBottom >= 0) {
            if (firstVisibleIndex === null) {
                firstVisibleIndex = index;
            }
            lastVisibleIndex = index;
        }
        $child.toggleClass('hiddenByScroll', childTop > $container.height() || childBottom < 0);
    });
}

function displayOverrideWarnings() {
    if (!this_chid || !selected_group) {
        $('.prompt_overridden').hide();
        $('.jailbreak_overridden').hide();
        return;
    }

    $('.prompt_overridden').toggle(!!(characters[this_chid]?.data?.system_prompt));
    $('.jailbreak_overridden').toggle(!!(characters[this_chid]?.data?.post_history_instructions));
}

function connectAPISlash(_, text) {
    if (!text) return;

    const apiMap = {
        'kobold': {
            button: '#api_button',
        },
        'horde': {
            selected: 'koboldhorde',
        },
        'novel': {
            button: '#api_button_novel',
        },
        'ooba': {
            button: '#api_button_textgenerationwebui',
        },
        'oai': {
            selected: 'openai',
            source: 'openai',
            button: '#api_button_openai',
        },
        'claude': {
            selected: 'openai',
            source: 'claude',
            button: '#api_button_openai',
        },
        'windowai': {
            selected: 'openai',
            source: 'windowai',
            button: '#api_button_openai',
        },
        'poe': {
            button: '#poe_connect',
        },
    };

    const apiConfig = apiMap[text];
    if (!apiConfig) {
        toastr.error(`Error: ${text} is not a valid API`);
        return;
    }

    $("#main_api option[value='" + (apiConfig.selected || text) + "']").prop("selected", true);
    $("#main_api").trigger('change');

    if (apiConfig.source) {
        $("#chat_completion_source option[value='" + apiConfig.source + "']").prop("selected", true);
        $("#chat_completion_source").trigger('change');
    }

    if (apiConfig.button) {
        $(apiConfig.button).trigger('click');
    }

    toastr.info(`API set to ${text}, trying to connect..`);
}


// Check for override warnings every 5 seconds...
setInterval(displayOverrideWarnings, 5000);
// ...or when the chat changes
eventSource.on(event_types.CHAT_CHANGED, displayOverrideWarnings);

function importCharacter(file) {
    const ext = file.name.match(/\.(\w+)$/);
    if (
        !ext ||
        (ext[1].toLowerCase() != "json" && ext[1].toLowerCase() != "png" && ext[1] != "webp")
    ) {
        return;
    }

    const format = ext[1].toLowerCase();
    $("#character_import_file_type").val(format);
    const formData = new FormData();
    formData.append('avatar', file);
    formData.append('file_type', format);

    jQuery.ajax({
        type: "POST",
        url: "/importcharacter",
        data: formData,
        async: false,
        beforeSend: function () {
        },
        cache: false,
        contentType: false,
        processData: false,
        success: async function (data) {
            if (data.file_name !== undefined) {
                $('#character_search_bar').val('').trigger('input');
                $("#rm_info_block").transition({ opacity: 0, duration: 0 });
                var $prev_img = $("#avatar_div_div").clone();
                $prev_img
                    .children("img")
                    .attr("src", "characters/" + data.file_name + ".png");
                $("#rm_info_avatar").append($prev_img);

                let oldSelectedChar = null;
                if (this_chid != undefined && this_chid != "invalid-safety-id") {
                    oldSelectedChar = characters[this_chid].avatar;
                }

                await getCharacters();
                select_rm_info(`char_import`, data.file_name, oldSelectedChar);
                if(power_user.import_card_tags){
                    let currentContext = getContext();
                    let avatarFileName = `${data.file_name}.png`;
                    let importedCharacter = currentContext.characters.find(character => character.avatar === avatarFileName);
                    await importTags(importedCharacter);
                }
                $("#rm_info_block").transition({ opacity: 1, duration: 1000 });
            }
        },
        error: function (jqXHR, exception) {
            $("#create_button").removeAttr("disabled");
        },
    });
}

const isPwaMode = window.navigator.standalone;
if (isPwaMode) { $("body").addClass('PWA') }

$(document).ready(function () {

    if (isMobile() === true) {
        console.debug('hiding movingUI and sheldWidth toggles for mobile')
        $("#sheldWidthToggleBlock").hide();
        $("#movingUIModeCheckBlock").hide();

    }

    registerSlashCommand('dupe', DupeChar, [], "– duplicates the currently selected character", true, true);
    registerSlashCommand('api', connectAPISlash, [], "– connect to an API", true, true);

    setTimeout(function () {
        $("#groupControlsToggle").trigger('click');
        $("#groupCurrentMemberListToggle .inline-drawer-icon").trigger('click');
    }, 200);


    $("#rm_print_characters_block").on('scroll', debounce(() => {
        updateVisibleDivs('#rm_print_characters_block', true);
    }, 5));

    $("#chat").on('mousewheel', () => {
        scrollLock = true;
    });

    //////////INPUT BAR FOCUS-KEEPING LOGIC/////////////
    let S_TAFocused = false;
    let S_TAPreviouslyFocused = false;
    $('#send_textarea').on('focusin focus click', () => {
        S_TAFocused = true;
        S_TAPreviouslyFocused = true;
    });
    $('#send_textarea').on('focusout blur', () => S_TAFocused = false);
    $('#options_button, #send_but, #option_regenerate').on('click', () => {
        if (S_TAPreviouslyFocused) {
            $('#send_textarea').focus();
            S_TAFocused = true;
        }
    });
    $(document).click(event => {
        if ($(':focus').attr('id') !== 'send_textarea') {
            var validIDs = ["options_button", "send_but", "send_textarea", "option_regenerate"];
            if ($(event.target).attr('id') !== validIDs) {
                S_TAFocused = false;
                S_TAPreviouslyFocused = false;
            }
        } else {
            S_TAFocused = true;
            S_TAPreviouslyFocused = true;
        }
    });

    /////////////////

    $('#swipes-checkbox').change(function () {
        swipes = !!$('#swipes-checkbox').prop('checked');
        if (swipes) {
            //console.log('toggle change calling showswipebtns');
            showSwipeButtons();
        } else {
            hideSwipeButtons();
        }
        saveSettingsDebounced();
    });

    ///// SWIPE BUTTON CLICKS ///////

    $(document).on('click', '.swipe_right', swipe_right);

    $(document).on('click', '.swipe_left', swipe_left);

    $("#character_search_bar").on("input", function () {
        const selector = ['#rm_print_characters_block .character_select', '#rm_print_characters_block .group_select'].join(',');
        const searchValue = $(this).val().trim().toLowerCase();

        if (!searchValue) {
            $(selector).removeClass('hiddenBySearch');
            updateVisibleDivs('#rm_print_characters_block', true);
        } else {
            $(selector).each(function () {
                const isValidSearch = $(this)
                    .find(".ch_name")
                    .text()
                    .toLowerCase()
                    .includes(searchValue);

                $(this).toggleClass('hiddenBySearch', !isValidSearch);
            });
            updateVisibleDivs('#rm_print_characters_block', true);
        }

    });

    $("#send_but").click(function () {
        if (is_send_press == false) {
            is_send_press = true;
            Generate();
        }
    });

    //menu buttons setup

    $("#rm_button_settings").click(function () {
        selected_button = "settings";
        menu_type = "settings";
        selectRightMenuWithAnimation('rm_api_block');
        setRightTabSelectedClass('rm_button_settings');
    });
    $("#rm_button_characters").click(function () {
        selected_button = "characters";
        select_rm_characters();
    });
    $("#rm_button_back").click(function () {
        selected_button = "characters";
        select_rm_characters();
    });
    $("#rm_button_create").click(function () {
        selected_button = "create";
        select_rm_create();
    });
    $("#rm_button_selected_ch").click(function () {
        if (selected_group) {
            select_group_chats(selected_group);
        } else {
            selected_button = "character_edit";
            select_selected_character(this_chid);
        }
        $("#character_search_bar").val("").trigger("input");
    });

    $(document).on("click", ".character_select", function () {
        if (selected_group && is_group_generating) {
            return;
        }

        if (selected_group || this_chid !== $(this).attr("chid")) {
            //if clicked on a different character from what was currently selected
            if (!is_send_press) {
                cancelTtsPlay();
                resetSelectedGroup();
                this_edit_mes_id = undefined;
                selected_button = "character_edit";
                this_chid = $(this).attr("chid");
                clearChat();
                chat.length = 0;
                chat_metadata = {};
                getChat();
            }
        } else {
            //if clicked on character that was already selected
            selected_button = "character_edit";
            select_selected_character(this_chid);
        }
    });


    $(document).on("input", ".edit_textarea", function () {
        scroll_holder = $("#chat").scrollTop();
        $(this).height(0).height(this.scrollHeight);
        is_use_scroll_holder = true;
    });
    $("#chat").on("scroll", function () {
        if (is_use_scroll_holder) {
            $("#chat").scrollTop(scroll_holder);
            is_use_scroll_holder = false;
        }
    });

    $(document).on("click", ".mes", function () {
        //when a 'delete message' parent div is clicked
        // and we are in delete mode and del_checkbox is visible
        if (!is_delete_mode || !$(this).children('.del_checkbox').is(':visible')) {
            return;
        }
        $(".mes").children(".del_checkbox").each(function () {
            $(this).prop("checked", false);
            $(this).parent().css("background", css_mes_bg);
        });
        $(this).css("background", "#600"); //sets the bg of the mes selected for deletion
        var i = $(this).attr("mesid"); //checks the message ID in the chat
        this_del_mes = i;
        while (i < chat.length) {
            //as long as the current message ID is less than the total chat length
            $(".mes[mesid='" + i + "']").css("background", "#600"); //sets the bg of the all msgs BELOW the selected .mes
            $(".mes[mesid='" + i + "']")
                .children(".del_checkbox")
                .prop("checked", true);
            i++;
            //console.log(i);
        }
    });

    $(document).on("click", "#user_avatar_block .avatar", setUserAvatar);
    $(document).on("click", "#user_avatar_block .avatar_upload", function () {
        $("#avatar_upload_overwrite").val("");
        $("#avatar_upload_file").trigger('click');
    });
    $(document).on("click", "#user_avatar_block .set_persona_image", function () {
        const avatarId = $(this).closest('.avatar-container').find('.avatar').attr('imgfile');

        if (!avatarId) {
            console.log('no imgfile');
            return;
        }

        $("#avatar_upload_overwrite").val(avatarId);
        $("#avatar_upload_file").trigger('click');
    });
    $("#avatar_upload_file").on("change", uploadUserAvatar);

    $(document).on("click", ".bg_example", async function () {
        //when user clicks on a BG thumbnail...
        const this_bgfile = $(this).attr("bgfile"); // this_bgfile = whatever they clicked

        const customBg = window.getComputedStyle(document.getElementById('bg_custom')).backgroundImage;

        // custom background is set. Do not override the layer below
        if (customBg !== 'none') {
            return;
        }

        // if clicked on upload button
        if (!this_bgfile) {
            return;
        }

        const backgroundUrl = `backgrounds/${this_bgfile}`;

        // fetching to browser memory to reduce flicker
        fetch(backgroundUrl).then(() => {
            $("#bg1").css(
                "background-image",
                `url("${backgroundUrl}")`
            );
            setBackground(this_bgfile);
        }).catch(() => {
            console.log('Background could not be set: ' + backgroundUrl);
        });

    });
    $(document).on("click", ".bg_example_cross", function (e) {
        e.stopPropagation();
        bg_file_for_del = $(this);
        //$(this).parent().remove();
        //delBackground(this_bgfile);
        popup_type = "del_bg";
        callPopup("<h3>Delete the background?</h3>");
    });

    $(document).on("click", ".PastChat_cross", function () {
        chat_file_for_del = $(this).attr('file_name');
        console.log('detected cross click for' + chat_file_for_del);
        popup_type = "del_chat";
        callPopup("<h3>Delete the Chat File?</h3>");
    });

    $("#advanced_div").click(function () {
        if (!is_advanced_char_open) {
            is_advanced_char_open = true;
            $("#character_popup").css("display", "flex");
            $("#character_popup").css("opacity", 0.0);
            $("#character_popup").transition({
                opacity: 1.0,
                duration: animation_duration,
                easing: animation_easing,
            });
        } else {
            is_advanced_char_open = false;
            $("#character_popup").css("display", "none");
        }
    });
    $("#character_cross").click(function () {
        is_advanced_char_open = false;
        $("#character_popup").transition({
            opacity: 0,
            duration: 200,
            easing: animation_easing,
        });
        setTimeout(function () { $("#character_popup").css("display", "none"); }, 200);
    });
    $("#character_popup_ok").click(function () {
        is_advanced_char_open = false;
        $("#character_popup").css("display", "none");
    });
    $("#dialogue_popup_ok").click(async function (e) {
        $("#shadow_popup").transition({
            opacity: 0,
            duration: 200,
            easing: animation_easing,
        });
        setTimeout(function () {
            $("#shadow_popup").css("display", "none");
            $("#dialogue_popup").removeClass('large_dialogue_popup');
            $("#dialogue_popup").removeClass('wide_dialogue_popup');
        }, 200);

        //      $("#shadow_popup").css("opacity:", 0.0);

        if (popup_type == 'avatarToCrop') {
            dialogueResolve($("#avatarToCrop").data('cropper').getCroppedCanvas().toDataURL('image/jpeg'));
        };

        if (popup_type == "del_bg") {
            delBackground(bg_file_for_del.attr("bgfile"));
            bg_file_for_del.parent().remove();
        }
        if (popup_type == "del_chat") {
            //close past chat popup
            $("#select_chat_cross").click();

            if (selected_group) {
                await deleteGroupChat(selected_group, chat_file_for_del);
            } else {
                await delChat(chat_file_for_del);
            }

            //open the history view again after 100ms
            //hide option popup menu
            setTimeout(function () {
                $("#option_select_chat").click();
                $("#options").hide();
            }, 200);
        }
        if (popup_type == "del_ch") {
            console.log(
                "Deleting character -- ChID: " +
                this_chid +
                " -- Name: " +
                characters[this_chid].name
            );
            const avatar = characters[this_chid].avatar;
            const name = characters[this_chid].name;
            var msg = jQuery("#form_create").serialize(); // ID form
            jQuery.ajax({
                method: "POST",
                url: "/deletecharacter",
                beforeSend: function () {
                },
                data: msg,
                cache: false,
                success: async function (html) {
                    //RossAscends: New handling of character deletion that avoids page refreshes and should have
                    // fixed char corruption due to cache problems.
                    //due to how it is handled with 'popup_type', i couldn't find a way to make my method completely
                    // modular, so keeping it in TAI-main.js as a new default.
                    //this allows for dynamic refresh of character list after deleting a character.
                    // closes advanced editing popup
                    $("#character_cross").click();
                    // unsets expected chid before reloading (related to getCharacters/printCharacters from using old arrays)
                    this_chid = "invalid-safety-id";
                    // resets the characters array, forcing getcharacters to reset
                    characters.length = 0;
                    name2 = systemUserName; // replaces deleted charcter name with system user since she will be displayed next.
                    chat = [...safetychat]; // sets up system user to tell user about having deleted a character
                    chat_metadata = {}; // resets chat metadata
                    setRightTabSelectedClass() // 'deselects' character's tab panel
                    $(document.getElementById("rm_button_selected_ch"))
                        .children("h2")
                        .text(""); // removes character name from nav tabs
                    clearChat(); // removes deleted char's chat
                    this_chid = undefined; // prevents getCharacters from trying to load an invalid char.
                    delete tag_map[avatar]; // removes deleted char's avatar from tag_map
                    await getCharacters(); // gets the new list of characters (that doesn't include the deleted one)
                    select_rm_info("char_delete", name); // also updates the 'deleted character' message
                    printMessages(); // prints out system user's 'deleted character' message
                    //console.log("#dialogue_popup_ok(del-char) >>>> saving");
                    saveSettingsDebounced(); // saving settings to keep changes to variables
                },
            });
        }
        if (popup_type == "alternate_greeting" && menu_type !== "create") {
            createOrEditCharacter();
        }
        if (popup_type === "del_group") {
            const groupId = $("#dialogue_popup").data("group_id");

            if (groupId) {
                deleteGroup(groupId);
            }
        }
        //Make a new chat for selected character
        if (
            popup_type == "new_chat" &&
            (selected_group || this_chid !== undefined) &&
            menu_type != "create"
        ) {
            //Fix it; New chat doesn't create while open create character menu
            clearChat();
            chat.length = 0;

            if (selected_group) {
                createNewGroupChat(selected_group);
            }
            else {
                //RossAscends: added character name to new chat filenames and replaced Date.now() with humanizedDateTime;
                chat_metadata = {};
                characters[this_chid].chat = name2 + " - " + humanizedDateTime();
                $("#selected_chat_pole").val(characters[this_chid].chat);
                saveCharacterDebounced();
                getChat();
            }
        }

        rawPromptPopper.update();
        $('#rawPromptPopup').hide();

        if (dialogueResolve) {
            if (popup_type == 'input') {
                dialogueResolve($("#dialogue_popup_input").val());
                $("#dialogue_popup_input").val('');

            }
            else {
                dialogueResolve(true);

            }

            dialogueResolve = null;
        }
    });
    $("#dialogue_popup_cancel").click(function (e) {
        $("#shadow_popup").transition({
            opacity: 0,
            duration: 200,
            easing: animation_easing,
        });
        setTimeout(function () {
            $("#shadow_popup").css("display", "none");
            $("#dialogue_popup").removeClass('large_dialogue_popup');
        }, 200);

        //$("#shadow_popup").css("opacity:", 0.0);
        popup_type = "";

        if (dialogueResolve) {
            dialogueResolve(false);
            dialogueResolve = null;
        }

    });

    $("#add_bg_button").change(function () {
        read_bg_load(this);
    });

    $("#add_avatar_button").change(function () {
        is_mes_reload_avatar = Date.now();
        read_avatar_load(this);
    });

    $("#form_create").submit(createOrEditCharacter);

    $("#delete_button").on('click', function () {
        popup_type = "del_ch";
        callPopup(`
                <h3>Delete the character?</h3>
                <b>THIS IS PERMANENT!<br><br>
                THIS WILL ALSO DELETE ALL<br>
                OF THE CHARACTER'S CHAT FILES.<br><br></b>`
        );
    });

    $("#rm_info_button").on('click', function () {
        $("#rm_info_avatar").html("");
        select_rm_characters();
    });

    //////// OPTIMIZED ALL CHAR CREATION/EDITING TEXTAREA LISTENERS ///////////////

    $("#character_name_pole").on("input", function () {
        if (menu_type == "create") {
            create_save.name = $("#character_name_pole").val();
        }
    });

    const elementsToUpdate = {
        '#description_textarea': function () { create_save.description = $("#description_textarea").val(); },
        '#creator_notes_textarea': function () { create_save.creator_notes = $("#creator_notes_textarea").val(); },
        '#character_version_textarea': function () { create_save.character_version = $("#character_version_textarea").val(); },
        '#system_prompt_textarea': function () { create_save.system_prompt = $("#system_prompt_textarea").val(); },
        '#post_history_instructions_textarea': function () { create_save.post_history_instructions = $("#post_history_instructions_textarea").val(); },
        '#creator_textarea': function () { create_save.creator = $("#creator_textarea").val(); },
        '#tags_textarea': function () { create_save.tags = $("#tags_textarea").val(); },
        '#personality_textarea': function () { create_save.personality = $("#personality_textarea").val(); },
        '#scenario_pole': function () { create_save.scenario = $("#scenario_pole").val(); },
        '#mes_example_textarea': function () { create_save.mes_example = $("#mes_example_textarea").val(); },
        '#firstmessage_textarea': function () { create_save.first_message = $("#firstmessage_textarea").val(); },
        '#talkativeness_slider': function () { create_save.talkativeness = $("#talkativeness_slider").val(); },
    };

    Object.keys(elementsToUpdate).forEach(function (id) {
        $(id).on("input", function () {
            if (menu_type == "create") {
                elementsToUpdate[id]();
            } else {
                saveCharacterDebounced();
            }
        });
    });

    $("#favorite_button").on('click', function () {
        updateFavButtonState(!fav_ch_checked);
        if (menu_type != "create") {
            saveCharacterDebounced();
        }
    });

    /* $("#renameCharButton").on('click', renameCharacter); */

    $(document).on("click", ".renameChatButton", async function () {
        const old_filenamefull = $(this).closest('.select_chat_block_wrapper').find('.select_chat_block_filename').text();
        const old_filename = old_filenamefull.replace('.jsonl', '');

        const popupText = `<h3>Enter the new name for the chat:<h3>
        <small>!!Using an existing filename will produce an error!!<br>
        This will break the link between bookmark chats.<br>
        No need to add '.jsonl' at the end.<br>
        </small>`;
        const newName = await callPopup(popupText, 'input', old_filename);

        if (!newName || newName == old_filename) {
            console.log('no new name found, aborting');
            return;
        }

        const body = {
            is_group: !!selected_group,
            avatar_url: characters[this_chid]?.avatar,
            original_file: `${old_filename}.jsonl`,
            renamed_file: `${newName}.jsonl`,
        }

        try {
            const response = await fetch('/renamechat', {
                method: 'POST',
                body: JSON.stringify(body),
                headers: getRequestHeaders(),
            });

            if (!response.ok) {
                throw new Error('Unsuccessful request.');
            }

            const data = response.json();

            if (data.error) {
                throw new Error('Server returned an error.');
            }

            if (selected_group) {
                await renameGroupChat(selected_group, old_filename, newName);
            }
            else {
                if (characters[this_chid].chat == old_filename) {
                    characters[this_chid].chat = newName;
                    saveCharacterDebounced();
                }
            }

            reloadCurrentChat();

            await delay(250);
            $("#option_select_chat").trigger('click');
            $("#options").hide();
        } catch {
            await delay(500);
            await callPopup('An error has occurred. Chat was not renamed.', 'text');
        }
    });

    $(document).on("click", ".exportChatButton, .exportRawChatButton", async function () {
        const format = $(this).data('format') || 'txt';
        await saveChatConditional();
        const filenamefull = $(this).closest('.select_chat_block_wrapper').find('.select_chat_block_filename').text();
        console.log(`exporting ${filenamefull} in ${format} format`);

        const filename = filenamefull.replace('.jsonl', '');
        const body = {
            is_group: !!selected_group,
            avatar_url: characters[this_chid]?.avatar,
            file: `${filename}.jsonl`,
            exportfilename: `${filename}.${format}`,
            format: format,
        }
        console.log(body);
        try {
            const response = await fetch('/exportchat', {
                method: 'POST',
                body: JSON.stringify(body),
                headers: getRequestHeaders(),
            });
            const data = await response.json();
            if (!response.ok) {
                // display error message
                console.log(data.message);
                await delay(250);
                toastr.error(`Error: ${data.message}`);
                return;
            } else {
                const mimeType = format == 'txt' ? 'text/plain' : 'application/json';
                // success, handle response data
                console.log(data);
                await delay(250);
                toastr.success(data.message);
                download(data.result, body.exportfilename, mimeType);
            }
        } catch (error) {
            // display error message
            console.log(`An error has occurred: ${error.message}`);
            await delay(250);
            toastr.error(`Error: ${error.message}`);
        }
    });

    ///////////////////////////////////////////////////////////////////////////////////

    $("#api_button").click(function (e) {
        e.stopPropagation();
        if ($("#api_url_text").val() != "") {
            let value = formatKoboldUrl($.trim($("#api_url_text").val()));

            if (!value) {
                toastr.error('Please enter a valid URL.');
                return;
            }

            $("#api_url_text").val(value);
            api_server = value;
            $("#api_loading").css("display", "inline-block");
            $("#api_button").css("display", "none");

            main_api = "kobold";
            saveSettingsDebounced();
            is_get_status = true;
            is_api_button_press = true;
            getStatus();
        }
    });

    $("#api_button_textgenerationwebui").click(function (e) {
        e.stopPropagation();
        if ($("#textgenerationwebui_api_url_text").val() != "") {
            let value = formatKoboldUrl($("#textgenerationwebui_api_url_text").val().trim());

            if (!value) {
                callPopup('Please enter a valid URL.', 'text');
                return;
            }

            $("#textgenerationwebui_api_url_text").val(value);
            $("#api_loading_textgenerationwebui").css("display", "inline-block");
            $("#api_button_textgenerationwebui").css("display", "none");
            api_server_textgenerationwebui = value;
            main_api = "textgenerationwebui";
            saveSettingsDebounced();
            is_get_status = true;
            is_api_button_press = true;
            getStatus();
        }
    });

    var button = $('#options_button');
    var menu = $('#options');

    function showMenu() {
        showBookmarksButtons();
        menu.stop().fadeIn(250);
        optionsPopper.update();
    }

    function hideMenu() {
        menu.stop().fadeOut(250);
        optionsPopper.update();
    }

    function isMouseOverButtonOrMenu() {
        return menu.is(':hover') || button.is(':hover');
    }

    button.on('mouseenter click', function () { showMenu(); });
    button.on('mouseleave', function () {
        //delay to prevent menu hiding when mouse leaves button into menu
        setTimeout(() => {
            if (!isMouseOverButtonOrMenu()) { hideMenu(); }
        }, 100)
    });
    menu.on('mouseleave', function () {
        //delay to prevent menu hide when mouseleaves menu into button
        setTimeout(() => {
            if (!isMouseOverButtonOrMenu()) { hideMenu(); }
        }, 100)
    });
    $(document).on('click', function () {
        if (!isMouseOverButtonOrMenu() && menu.is(':visible')) { hideMenu(); }
    });

    /* $('#set_chat_scenario').on('click', setScenarioOverride); */

    ///////////// OPTIMIZED LISTENERS FOR LEFT SIDE OPTIONS POPUP MENU //////////////////////

    $("#options [id]").on("click", function () {
        var id = $(this).attr("id");

        if (id == "option_select_chat") {
            if ((selected_group && !is_group_generating) || (this_chid !== undefined && !is_send_press)) {
                displayPastChats();
                $("#shadow_select_chat_popup").css("display", "block");
                $("#shadow_select_chat_popup").css("opacity", 0.0);
                $("#shadow_select_chat_popup").transition({
                    opacity: 1.0,
                    duration: animation_duration,
                    easing: animation_easing,
                });
            }
        }

        else if (id == "option_start_new_chat") {
            if ((selected_group || this_chid !== undefined) && !is_send_press) {
                popup_type = "new_chat";
                callPopup("<h3>Start new chat?</h3>");
            }
        }

        else if (id == "option_regenerate") {
            if (is_send_press == false) {
                //hideSwipeButtons();

                if (selected_group) {
                    regenerateGroup();
                }
                else {
                    is_send_press = true;
                    Generate("regenerate");
                }
            }
        }

        else if (id == "option_impersonate") {
            if (is_send_press == false) {
                is_send_press = true;
                Generate("impersonate");
            }
        }

        else if (id == "option_delete_mes") {
            setTimeout(openMessageDelete, animation_duration);
        }
        hideMenu();
    });

    //////////////////////////////////////////////////////////////////////////////////////////////

    //functionality for the cancel delete messages button, reverts to normal display of input form
    $("#dialogue_del_mes_cancel").click(function () {
        $("#dialogue_del_mes").css("display", "none");
        $("#send_form").css("display", css_send_form_display);
        $(".del_checkbox").each(function () {
            $(this).css("display", "none");
            $(this).parent().children(".for_checkbox").css("display", "block");
            $(this).parent().css("background", css_mes_bg);
            $(this).prop("checked", false);
        });
        this_del_mes = 0;
        console.debug('canceled del msgs, calling showswipesbtns');
        showSwipeButtons();
        is_delete_mode = false;
    });

    //confirms message delation with the "ok" button
    $("#dialogue_del_mes_ok").click(function () {
        $("#dialogue_del_mes").css("display", "none");
        $("#send_form").css("display", css_send_form_display);
        $(".del_checkbox").each(function () {
            $(this).css("display", "none");
            $(this).parent().children(".for_checkbox").css("display", "block");
            $(this).parent().css("background", css_mes_bg);
            $(this).prop("checked", false);
        });
        if (this_del_mes != 0) {
            $(".mes[mesid='" + this_del_mes + "']")
                .nextAll("div")
                .remove();
            $(".mes[mesid='" + this_del_mes + "']").remove();
            chat.length = this_del_mes;
            count_view_mes = this_del_mes;
            saveChatConditional();
            var $textchat = $("#chat");
            $textchat.scrollTop($textchat[0].scrollHeight);
            eventSource.emit(event_types.MESSAGE_DELETED, chat.length);
        }
        this_del_mes = 0;
        $('#chat .mes').last().addClass('last_mes');
        $('#chat .mes').eq(-2).removeClass('last_mes');
        console.debug('confirmed del msgs, calling showswipesbtns');
        showSwipeButtons();
        is_delete_mode = false;
    });

    $("#settings_perset").change(function () {
        if ($("#settings_perset").find(":selected").val() != "gui") {
            preset_settings = $("#settings_perset").find(":selected").text();
            const preset = koboldai_settings[koboldai_setting_names[preset_settings]];
            loadKoboldSettings(preset);

            amount_gen = preset.genamt;
            $("#amount_gen").val(amount_gen);
            $("#amount_gen_counter").text(`${amount_gen}`);

            max_context = preset.max_length;
            $("#max_context").val(max_context);
            $("#max_context_counter").text(`${max_context}`);

            $("#range_block").find('input').prop("disabled", false);
            $("#kobold-advanced-config").find('input').prop("disabled", false);
            $("#kobold-advanced-config").css('opacity', 1.0);

            $("#range_block").css("opacity", 1.0);
            $("#amount_gen_block").find('input').prop("disabled", false);

            $("#amount_gen_block").css("opacity", 1.0);
        } else {
            //$('.button').disableSelection();
            preset_settings = "gui";
            $("#range_block").find('input').prop("disabled", true);
            $("#kobold-advanced-config").find('input').prop("disabled", true);
            $("#kobold-advanced-config").css('opacity', 0.5);

            $("#range_block").css("opacity", 0.5);
            $("#amount_gen_block").find('input').prop("disabled", true);

            $("#amount_gen_block").css("opacity", 0.45);
        }
        saveSettingsDebounced();
    });

    $("#settings_perset_novel").change(function () {
        nai_settings.preset_settings_novel = $("#settings_perset_novel")
            .find(":selected")
            .text();

        const preset = novelai_settings[novelai_setting_names[nai_settings.preset_settings_novel]];
        loadNovelPreset(preset);
        amount_gen = parseInt($("#amount_gen").val());
        max_context = parseInt($("#max_context").val());

        saveSettingsDebounced();
    });

    $("#main_api").change(function () {
        is_pygmalion = false;
        is_get_status = false;
        is_get_status_novel = false;
        setOpenAIOnlineStatus(false);
        setPoeOnlineStatus(false);
        online_status = "no_connection";
        checkOnlineStatus();
        changeMainAPI();
        saveSettingsDebounced();
    });

    ////////////////// OPTIMIZED RANGE SLIDER LISTENERS////////////////

    const sliders = [
        {
            sliderId: "#amount_gen",
            counterId: "#amount_gen_counter",
            format: (val) => `${val}`,
            setValue: (val) => { amount_gen = Number(val); },
        },
        {
            sliderId: "#max_context",
            counterId: "#max_context_counter",
            format: (val) => `${val}`,
            setValue: (val) => { max_context = Number(val); },
        }
    ];

    sliders.forEach(slider => {
        $(document).on("input", slider.sliderId, function () {
            const value = $(this).val();
            const formattedValue = slider.format(value);
            slider.setValue(value);
            $(slider.counterId).text(formattedValue);
            console.log('saving');
            saveSettingsDebounced();
        });
    });

    //////////////////////////////////////////////////////////////

    $("#select_chat_cross").click(function () {
        $("#shadow_select_chat_popup").transition({
            opacity: 0,
            duration: 200,
            easing: animation_easing,
        });
        setTimeout(function () { $("#shadow_select_chat_popup").css("display", "none"); }, 200);
        //$("#shadow_select_chat_popup").css("display", "none");
        $("#load_select_chat_div").css("display", "block");
    });

    if (navigator.clipboard === undefined) {
        // No clipboard support
        $(".mes_copy").remove();
    }
    else {
        $(document).on("pointerup", ".mes_copy", function () {
            if (this_chid !== undefined || selected_group) {
                const message = $(this).closest(".mes");

                if (message.data("isSystem")) {
                    return;
                }
                try {
                    var edit_mes_id = $(this).closest(".mes").attr("mesid");
                    var text = chat[edit_mes_id]["mes"];
                    navigator.clipboard.writeText(text);
                    toastr.info('Copied!', '', { timeOut: 2000 });
                } catch (err) {
                    console.error('Failed to copy: ', err);
                }
            }
        });
    }

    $(document).on("pointerup", ".mes_prompt", function () {
        let mesIdForItemization = $(this).closest('.mes').attr('mesId');
        console.log(`looking for mesID: ${mesIdForItemization}`);
        if (itemizedPrompts.length !== undefined && itemizedPrompts.length !== 0) {
            promptItemize(itemizedPrompts, mesIdForItemization);
        }
    })

    $(document).on("pointerup", "#showRawPrompt", function () {
        //console.log(itemizedPrompts[PromptArrayItemForRawPromptDisplay].rawPrompt);
        console.log(PromptArrayItemForRawPromptDisplay);
        console.log(itemizedPrompts);
        console.log(itemizedPrompts[PromptArrayItemForRawPromptDisplay].rawPrompt);

        let rawPrompt = itemizedPrompts[PromptArrayItemForRawPromptDisplay].rawPrompt;
        let rawPromptValues = rawPrompt;

        if (Array.isArray(rawPrompt)) {
            rawPromptValues = rawPrompt.map(x => x.content).join('\n');
        }

        //let DisplayStringifiedPrompt = JSON.stringify(itemizedPrompts[PromptArrayItemForRawPromptDisplay].rawPrompt).replace(/\n+/g, '<br>');
        $("#rawPromptWrapper").text(rawPromptValues);
        rawPromptPopper.update();
        $('#rawPromptPopup').toggle();
    })


    //********************
    //***Message Editor***
    $(document).on("click", ".mes_edit", async function () {
        if (this_chid !== undefined || selected_group) {
            // Previously system messages we're allowed to be edited
            /*const message = $(this).closest(".mes");

            if (message.data("isSystem")) {
                return;
            }*/

            let chatScrollPosition = $("#chat").scrollTop();
            if (this_edit_mes_id !== undefined) {
                let mes_edited = $(`#chat [mesid="${this_edit_mes_id}"]`).find(".mes_edit_done");
                if (Number(edit_mes_id) == count_view_mes - 1) { //if the generating swipe (...)
                    if (chat[edit_mes_id]['swipe_id'] !== undefined) {
                        if (chat[edit_mes_id]['swipes'].length === chat[edit_mes_id]['swipe_id']) {
                            run_edit = false;
                        }
                    }
                    if (run_edit) {
                        hideSwipeButtons();
                    }
                }
                await messageEditDone(mes_edited);
            }
            $(this).closest(".mes_block").find(".mes_text").empty();
            $(this).closest(".mes_block").find(".mes_buttons").css("display", "none");
            $(this).closest(".mes_block").find(".mes_edit_buttons").css("display", "inline-flex");
            var edit_mes_id = $(this).closest(".mes").attr("mesid");
            this_edit_mes_id = edit_mes_id;

            var text = chat[edit_mes_id]["mes"];
            if (chat[edit_mes_id]["is_user"]) {
                this_edit_mes_chname = name1;
            } else if (chat[edit_mes_id]["force_avatar"]) {
                this_edit_mes_chname = chat[edit_mes_id]["name"];
            } else {
                this_edit_mes_chname = name2;
            }
            text = text.trim();
            $(this)
                .closest(".mes_block")
                .find(".mes_text")
                .append(
                    `<textarea id='curEditTextarea' class='edit_textarea' style='max-width:auto; '>${text}</textarea>`
                );
            let edit_textarea = $(this)
                .closest(".mes_block")
                .find(".edit_textarea");
            edit_textarea.height(0);
            edit_textarea.height(edit_textarea[0].scrollHeight);
            edit_textarea.focus();
            edit_textarea[0].setSelectionRange(     //this sets the cursor at the end of the text
                edit_textarea.val().length,
                edit_textarea.val().length
            );
            if (this_edit_mes_id == count_view_mes - 1) {
                $("#chat").scrollTop(chatScrollPosition);
            }

            updateEditArrowClasses();
        }
    });

    $(document).on('input', '#curEditTextarea', function () {
        if (power_user.auto_save_msg_edits === true) {
            messageEditAuto($(this));
        }
    })

    $(document).on("click", ".extraMesButtonsHint", function (e) {
        const elmnt = e.target;
        $(elmnt).transition({
            opacity: 0,
            duration: 150,
            easing: 'ease-in-out',
        });
        setTimeout(function () {
            $(elmnt).hide();
            $(elmnt).siblings(".extraMesButtons").css('opcacity', '0');
            $(elmnt).siblings(".extraMesButtons").css('display', 'flex');
            $(elmnt).siblings(".extraMesButtons").transition({
                opacity: 1,
                duration: 150,
                easing: 'ease-in-out',
            });
        }, 150);
    })

    $(document).on("click", ".mes_edit_cancel", function () {
        let text = chat[this_edit_mes_id]["mes"];

        $(this).closest(".mes_block").find(".mes_text").empty();
        $(this).closest(".mes_edit_buttons").css("display", "none");
        $(this).closest(".mes_block").find(".mes_buttons").css("display", "");
        $(this)
            .closest(".mes_block")
            .find(".mes_text")
            .append(messageFormatting(
                text,
                this_edit_mes_chname,
                chat[this_edit_mes_id].is_system,
                chat[this_edit_mes_id].is_user,
            ));
        appendImageToMessage(chat[this_edit_mes_id], $(this).closest(".mes"));
        addCopyToCodeBlocks($(this).closest(".mes"));
        this_edit_mes_id = undefined;
    });

    $(document).on("click", ".mes_edit_up", function () {
        if (is_send_press || this_edit_mes_id <= 0) {
            return;
        }

        hideSwipeButtons();
        const targetId = Number(this_edit_mes_id) - 1;
        const target = $(`#chat .mes[mesid="${targetId}"]`);
        const root = $(this).closest('.mes');

        if (root.length === 0 || target.length === 0) {
            return;
        }

        root.insertBefore(target);

        target.attr("mesid", this_edit_mes_id);
        root.attr("mesid", targetId);

        const temp = chat[targetId];
        chat[targetId] = chat[this_edit_mes_id];
        chat[this_edit_mes_id] = temp;

        this_edit_mes_id = targetId;
        updateViewMessageIds();
        saveChatConditional();
        showSwipeButtons();
    });

    $(document).on("click", ".mes_edit_down", function () {
        if (is_send_press || this_edit_mes_id >= chat.length - 1) {
            return;
        }

        hideSwipeButtons();
        const targetId = Number(this_edit_mes_id) + 1;
        const target = $(`#chat .mes[mesid="${targetId}"]`);
        const root = $(this).closest('.mes');

        if (root.length === 0 || target.length === 0) {
            return;
        }

        root.insertAfter(target);

        target.attr("mesid", this_edit_mes_id);
        root.attr("mesid", targetId);

        const temp = chat[targetId];
        chat[targetId] = chat[this_edit_mes_id];
        chat[this_edit_mes_id] = temp;

        this_edit_mes_id = targetId;
        updateViewMessageIds();
        saveChatConditional();
        showSwipeButtons();
    });

    $(document).on("click", ".mes_edit_copy", async function () {
        const confirmation = await callPopup('Create a copy of this message?', 'confirm');
        if (!confirmation) {
            return;
        }

        hideSwipeButtons();
        let oldScroll = $('#chat')[0].scrollTop;
        const clone = JSON.parse(JSON.stringify(chat[this_edit_mes_id])); // quick and dirty clone
        clone.send_date = Date.now();
        clone.mes = $(this).closest(".mes").find('.edit_textarea').val().trim();

        chat.splice(Number(this_edit_mes_id) + 1, 0, clone);
        addOneMessage(clone, { insertAfter: this_edit_mes_id });

        updateViewMessageIds();
        saveChatConditional();
        $('#chat')[0].scrollTop = oldScroll;
        showSwipeButtons();
    });


    $(document).on("click", ".mes_edit_delete", async function () {
        const confirmation = await callPopup("Are you sure you want to delete this message?", 'confirm');
        if (!confirmation) {
            return;
        }

        const mes = $(this).closest(".mes");

        if (!mes) {
            return;
        }

        chat.splice(this_edit_mes_id, 1);
        this_edit_mes_id = undefined;
        mes.remove();
        count_view_mes--;

        updateViewMessageIds();
        saveChatConditional();

        hideSwipeButtons();
        showSwipeButtons();
    });

    $(document).on("click", ".mes_edit_done", async function () {
        await messageEditDone($(this));
    });

    $("#your_name_button").click(function () {
        setUserName($('#your_name').val());
    });

    $("#create_dummy_persona").on('click', createDummyPersona);

    $('#sync_name_button').on('click', async function () {
        const confirmation = await callPopup(`<h3>Are you sure?</h3>All user-sent messages in this chat will be attributed to ${name1}.`, 'confirm');

        if (!confirmation) {
            return;
        }

        for (const mes of chat) {
            if (mes.is_user) {
                mes.name = name1;
                mes.force_avatar = getUserAvatar(user_avatar);
            }
        }

        await saveChatConditional();
        await reloadCurrentChat();
    });
    //Select chat

    $("#api_button_novel").on('click', async function (e) {
        e.stopPropagation();
        const api_key_novel = $("#api_key_novel").val().trim();

        if (api_key_novel.length) {
            await writeSecret(SECRET_KEYS.NOVEL, api_key_novel);
        }

        if (!secret_state[SECRET_KEYS.NOVEL]) {
            console.log('No secret key saved for NovelAI');
            return;
        }

        $("#api_loading_novel").css("display", "inline-block");
        $("#api_button_novel").css("display", "none");
        is_get_status_novel = true;
        is_api_button_press_novel = true;
        // Check near immediately rather than waiting for up to 90s
        setTimeout(getStatusNovel, 10);
    });

    $(document).on('click', '.bind_user_name', bindUserNameToPersona);
    $(document).on('click', '.delete_avatar', deleteUserAvatar);
    $(document).on('click', '.set_default_persona', setDefaultPersona);
    $('#lock_user_name').on('click', lockUserNameToChat);
    $('#persona_description').on('input', onPersonaDescriptionInput);
    $('#persona_description_position').on('input', onPersonaDescriptionPositionInput);

    //**************************CHARACTER IMPORT EXPORT*************************//
    $("#character_import_button").click(function () {
        $("#character_import_file").click();
    });
    $("#character_import_file").on("change", function (e) {
        $("#rm_info_avatar").html("");
        if (!e.target.files.length) {
            return;
        }

        for (const file of e.target.files) {
            importCharacter(file);
        }
    });
    $("#export_button").on('click', function (e) {
        $('#export_format_popup').toggle();
        exportPopper.update();
    });
    $(document).on('click', '.export_format', async function () {
        const format = $(this).data('format');

        if (!format) {
            return;
        }

        // Save before exporting
        await createOrEditCharacter();
        const body = { format, avatar_url: characters[this_chid].avatar };

        const response = await fetch('/exportcharacter', {
            method: 'POST',
            headers: getRequestHeaders(),
            body: JSON.stringify(body),
        });

        if (response.ok) {
            const filename = characters[this_chid].avatar.replace('.png', `.${format}`);
            const blob = await response.blob();
            const a = document.createElement("a");
            a.href = URL.createObjectURL(blob);
            a.setAttribute("download", filename);
            document.body.appendChild(a);
            a.click();
            document.body.removeChild(a);
        }


        $('#export_format_popup').hide();
    });
    //**************************CHAT IMPORT EXPORT*************************//
    $("#chat_import_button").click(function () {
        $("#chat_import_file").click();
    });

    $("#chat_import_file").on("change", async function (e) {
        var file = e.target.files[0];

        if (!file) {
            return;
        }

        var ext = file.name.match(/\.(\w+)$/);
        if (
            !ext ||
            (ext[1].toLowerCase() != "json" && ext[1].toLowerCase() != "jsonl")
        ) {
            return;
        }

        if (selected_group && file.name.endsWith('.json')) {
            toastr.warning("Only SillyTavern's own format is supported for group chat imports. Sorry!");
            return;
        }

        var format = ext[1].toLowerCase();
        $("#chat_import_file_type").val(format);

        var formData = new FormData($("#form_import_chat").get(0));
        formData.append('user_name', name1);
        $("#select_chat_div").html("");
        $("#load_select_chat_div").css("display", "block");

        if (selected_group) {
            await importGroupChat(formData);
        } else {
            await importCharacterChat(formData);
        }
    });

    $("#rm_button_group_chats").click(function () {
        selected_button = "group_chats";
        select_group_chats();
    });

    $("#rm_button_back_from_group").click(function () {
        selected_button = "characters";
        select_rm_characters();
    });

    $("#dupe_button").click(async function () {

        const body = { avatar_url: characters[this_chid].avatar };
        const response = await fetch('/dupecharacter', {
            method: 'POST',
            headers: getRequestHeaders(),
            body: JSON.stringify(body),
        });
        if (response.ok) {
            toastr.success("Character Duplicated");
            getCharacters();
        }
    });

    $(document).on("click", ".select_chat_block, .bookmark_link, .mes_bookmark", async function () {
        let file_name = $(this).hasClass('mes_bookmark')
            ? $(this).closest('.mes').attr('bookmark_link')
            : $(this).attr("file_name").replace(".jsonl", "");

        if (!file_name) {
            return;
        }

        if (selected_group) {
            await openGroupChat(selected_group, file_name);
        } else {
            await openCharacterChat(file_name);
        }

        $("#shadow_select_chat_popup").css("display", "none");
        $("#load_select_chat_div").css("display", "block");
    });

    $(document).on("click", ".mes_stop", function () {
        if (streamingProcessor) {
            streamingProcessor.abortController.abort();
            streamingProcessor.isStopped = true;
            streamingProcessor.onStopStreaming();
            streamingProcessor = null;
        }
        if (abortController) {
            abortController.abort();
            hideStopButton();
        }
        eventSource.emit(event_types.GENERATION_STOPPED);
    });

    $('.drawer-toggle').on('click', function () {
        var icon = $(this).find('.drawer-icon');
        var drawer = $(this).parent().find('.drawer-content');
        if (drawer.hasClass('resizing')) { return }
        var drawerWasOpenAlready = $(this).parent().find('.drawer-content').hasClass('openDrawer');
        let targetDrawerID = $(this).parent().find('.drawer-content').attr('id');
        const pinnedDrawerClicked = drawer.hasClass('pinnedOpen');

        if (!drawerWasOpenAlready) { //to open the drawer
            $('.openDrawer').not('.pinnedOpen').addClass('resizing').slideToggle(200, "swing", function () {
                $(this).closest('.drawer-content').removeClass('resizing');
            });
            $('.openIcon').toggleClass('closedIcon openIcon');
            $('.openDrawer').not('.pinnedOpen').toggleClass('closedDrawer openDrawer');
            icon.toggleClass('openIcon closedIcon');
            drawer.toggleClass('openDrawer closedDrawer');

            //console.log(targetDrawerID);
            if (targetDrawerID === 'right-nav-panel') {
                $(this).closest('.drawer').find('.drawer-content').addClass('resizing').slideToggle({
                    duration: 200,
                    easing: "swing",
                    start: function () {
                        jQuery(this).css('display', 'flex');
                    },
                    complete: function () {
                        $(this).closest('.drawer-content').removeClass('resizing');
                        $("#rm_print_characters_block").trigger("scroll");
                    }
                })
            } else {
                $(this).closest('.drawer').find('.drawer-content').addClass('resizing').slideToggle(200, "swing", function () {
                    $(this).closest('.drawer-content').removeClass('resizing');
                });
            }


        } else if (drawerWasOpenAlready) { //to close manually
            icon.toggleClass('closedIcon openIcon');

            if (pinnedDrawerClicked) {
                $(drawer).addClass('resizing').slideToggle(200, "swing", function () {
                    $(this).removeClass('resizing');
                });
            }
            else {
                $('.openDrawer').not('.pinnedOpen').addClass('resizing').slideToggle(200, "swing", function () {
                    $(this).closest('.drawer-content').removeClass('resizing');
                });
            }

            drawer.toggleClass('closedDrawer openDrawer');
        }
    });

    $("html").on('touchstart mousedown', function (e) {
        var clickTarget = $(e.target);

        if ($('#export_format_popup').is(':visible')
            && clickTarget.closest('#export_button').length == 0
            && clickTarget.closest('#export_format_popup').length == 0) {
            $('#export_format_popup').hide();
        }

        const forbiddenTargets = [
            '#character_cross',
            '#avatar-and-name-block',
            '#shadow_popup',
            '#world_popup',
            '.ui-widget',
            '.text_pole',
        ];
        for (const id of forbiddenTargets) {
            if (clickTarget.closest(id).length > 0) {
                return;
            }
        }

        var targetParentHasOpenDrawer = clickTarget.parents('.openDrawer').length;
        if (clickTarget.hasClass('drawer-icon') == false && !clickTarget.hasClass('openDrawer')) {
            if (jQuery.find('.openDrawer').length !== 0) {
                if (targetParentHasOpenDrawer === 0) {
                    //console.log($('.openDrawer').not('.pinnedOpen').length);
                    $('.openDrawer').not('.pinnedOpen').addClass('resizing').slideToggle(200, "swing", function () {
                        $(this).closest('.drawer-content').removeClass('resizing')
                    });
                    $('.openIcon').toggleClass('closedIcon openIcon');
                    $('.openDrawer').not('.pinnedOpen').toggleClass('closedDrawer openDrawer');

                }
            }
        }
    });

    $(document).on('click', '.inline-drawer-toggle', function (e) {
        if ($(e.target).hasClass('text_pole')) {
            return;
        };
        var icon = $(this).find('.inline-drawer-icon');
        icon.toggleClass('down up');
        icon.toggleClass('fa-circle-chevron-down fa-circle-chevron-up');
        $(this).closest('.inline-drawer').find('.inline-drawer-content').slideToggle();
    });

    $(document).on('click', '.mes .avatar', function () {

        console.log(isMobile());
        console.log($('body').hasClass('waifuMode'));

        if (isMobile() === true && !$('body').hasClass('waifuMode')) {
            console.debug('saw mobile regular mode, returning');
            return;
        } else { console.debug('saw valid env for zoomed display') }

        let thumbURL = $(this).children('img').attr('src');
        let charsPath = '/characters/'
        let targetAvatarImg = thumbURL.substring(thumbURL.lastIndexOf("=") + 1);
        let charname = targetAvatarImg.replace('.png', '');

        let avatarSrc = isDataURL(thumbURL) ? thumbURL : charsPath + targetAvatarImg;
        if ($(`.zoomed_avatar[forChar="${charname}"]`).length) {
            console.debug('removing container as it already existed')
            $(`.zoomed_avatar[forChar="${charname}"]`).remove();
        } else {
            console.debug('making new container from template')
            const template = $('#zoomed_avatar_template').html();
            const newElement = $(template);
            newElement.attr('forChar', charname);
            newElement.attr('id', `zoomFor_${charname}`);
            newElement.find('.drag-grabber').attr('id', `zoomFor_${charname}header`);

            $('body').append(newElement);
            if ($(this).parent().parent().attr('is_user') == 'true') { //handle user avatars
                $(`.zoomed_avatar[forChar="${charname}"] img`).attr('src', thumbURL);
            } else if ($(this).parent().parent().attr('is_system') == 'true') { //handle system avatars
                $(`.zoomed_avatar[forChar="${charname}"] img`).attr('src', thumbURL);
            } else if ($(this).parent().parent().attr('is_user') == 'false') { //handle char avatars
                $(`.zoomed_avatar[forChar="${charname}"] img`).attr('src', avatarSrc);
            }
            loadMovingUIState();
            $(`.zoomed_avatar[forChar="${charname}"]`).css('display', 'block');
            dragElement(newElement)
        }
    });

    $(document).on('click', '#OpenAllWIEntries', function () {
        $("#world_popup_entries_list").children().find('.down').click()
    });
    $(document).on('click', '#CloseAllWIEntries', function () {
        $("#world_popup_entries_list").children().find('.up').click()
    });
    $(document).on('click', '.open_alternate_greetings', openAlternateGreetings);
    /* $('#set_character_world').on('click', openCharacterWorldPopup); */

    $(document).keyup(function (e) {
        if (e.key === "Escape") {
            if (power_user.auto_save_msg_edits === false) {
                closeMessageEditor();
                $("#send_textarea").focus();
            }
            if (power_user.auto_save_msg_edits === true) {
                $(`#chat .mes[mesid="${this_edit_mes_id}"] .mes_edit_done`).click()
                $("#send_textarea").focus();
            }
            if (!this_edit_mes_id && $('#mes_stop').is(':visible')) {
                $('#mes_stop').trigger('click');
                if (chat.length && Array.isArray(chat[chat.length - 1].swipes) && chat[chat.length - 1].swipe_id == chat[chat.length - 1].swipes.length) {
                    $('.last_mes .swipe_left').trigger('click');
                }
            }
        }
    });

    $("#bg-filter").on("input", function () {
        const filterValue = $(this).val().toLowerCase();
        $("#bg_menu_content > div").each(function () {
            const $bgContent = $(this);
            if ($bgContent.attr("title").toLowerCase().includes(filterValue)) {
                $bgContent.show();
            } else {
                $bgContent.hide();
            }
        });
    });

    $("#char-management-dropdown").on('change', async (e) => {
        let target = $(e.target.selectedOptions).attr('id');
        switch (target) {
            case 'set_character_world':
                openCharacterWorldPopup();
                break;
            case 'set_chat_scenario':
                setScenarioOverride();
                break;
            case 'renameCharButton':
                renameCharacter();
                break;
            /*case 'dupe_button':
                DupeChar();
                break;
            case 'export_button':
                $('#export_format_popup').toggle();
                exportPopper.update();
                break;
            */
            case 'import_character_info':
                await importEmbeddedWorldInfo();
                saveCharacterDebounced();
                break;
            /*case 'delete_button':
                popup_type = "del_ch";
                callPopup(`
                        <h3>Delete the character?</h3>
                        <b>THIS IS PERMANENT!<br><br>
                        THIS WILL ALSO DELETE ALL<br>
                        OF THE CHARACTER'S CHAT FILES.<br><br></b>`
                );
                break;*/
        }
        $("#char-management-dropdown").prop('selectedIndex', 0);
    });


    $(document).on('click', '.mes_img_enlarge', enlargeMessageImage);
    $(document).on('click', '.mes_img_delete', deleteMessageImage);

    $(window).on('beforeunload', () => {
        cancelTtsPlay();
        if (streamingProcessor) {
            console.log('Page reloaded. Aborting streaming...');
            streamingProcessor.abortController.abort();
        }
    });

    $(document).on('input', '.range-block-counter div[contenteditable="true"]', function () {
        const caretPosition = saveCaretPosition($(this).get(0));
        const myText = $(this).text().trim();
        $(this).text(myText); // trim line breaks and spaces
        const masterSelector = $(this).data('for');
        const masterElement = document.getElementById(masterSelector);

        if (masterElement == null) {
            console.error('Master input element not found for the editable label', masterSelector);
            return;
        }

        const myValue = Number(myText);

        if (Number.isNaN(myValue)) {
            console.warn('Label input is not a valid number. Resetting the value', myText);
            $(masterElement).trigger('input');
            restoreCaretPosition($(this).get(0), caretPosition);
            return;
        }

        const masterMin = Number($(masterElement).attr('min'));
        const masterMax = Number($(masterElement).attr('max'));

        if (myValue < masterMin) {
            console.warn('Label input is less than minimum.', myText, '<', masterMin);
            restoreCaretPosition($(this).get(0), caretPosition);
            return;
        }

        if (myValue > masterMax) {
            console.warn('Label input is more than maximum.', myText, '>', masterMax);
            restoreCaretPosition($(this).get(0), caretPosition);
            return;
        }

        console.debug('Label value OK, setting to the master input control', myText);
        $(masterElement).val(myValue).trigger('input');
        restoreCaretPosition($(this).get(0), caretPosition);
    });

    $('#external_import_button').on('click', async () => {
        const html = `<h3>Enter the URL of the content to import</h3>
        Supported sources:<br>
        <ul class="justifyLeft">
            <li>Chub characters (direct link or id)<br>Example: <tt></tt>Anonymous/example-character</li>
            <li>Chub lorebooks (direct link or id)<br>Example: <tt>lorebooks/bartleby/example-lorebook</tt></li>
            <li>More coming soon...</li>
        <ul>`
        const input = await callPopup(html, 'input');

        if (!input) {
            console.debug('Custom content import cancelled');
            return;
        }

        const url = input.trim();
        console.debug('Custom content import started', url);

        const request = await fetch('/import_custom', {
            method: 'POST',
            headers: getRequestHeaders(),
            body: JSON.stringify({ url }),
        });

        if (!request.ok) {
            toastr.info(request.statusText, 'Custom content import failed');
            console.error('Custom content import failed', request.status, request.statusText);
            return;
        }

        const data = await request.blob();
        const customContentType = request.headers.get('X-Custom-Content-Type');
        const fileName = request.headers.get('Content-Disposition').split('filename=')[1].replace(/"/g, '');
        const file = new File([data], fileName, { type: data.type });

        switch (customContentType) {
            case 'character':
                processDroppedFiles([file]);
                break;
            case 'lorebook':
                await importWorldInfo(file);
                break;
            default:
                toastr.warn('Unknown content type');
                console.error('Unknown content type', customContentType);
                break;
        }
    });

    const $dropzone = $(document.body);

    $dropzone.on('dragover', (event) => {
        event.preventDefault();
        event.stopPropagation();
        $dropzone.addClass('dragover');
    });

    $dropzone.on('dragleave', (event) => {
        event.preventDefault();
        event.stopPropagation();
        $dropzone.removeClass('dragover');
    });

    $dropzone.on('drop', (event) => {
        event.preventDefault();
        event.stopPropagation();
        $dropzone.removeClass('dragover');

        const files = event.originalEvent.dataTransfer.files;
        processDroppedFiles(files);
    });

    function processDroppedFiles(files) {
        const allowedMimeTypes = [
            'application/json',
            'image/png',
            'image/webp',
        ];

        for (const file of files) {
            if (allowedMimeTypes.includes(file.type)) {
                importCharacter(file);
            } else {
                toastr.warning('Unsupported file type: ' + file.name);
            }
        }
    }
})<|MERGE_RESOLUTION|>--- conflicted
+++ resolved
@@ -147,11 +147,8 @@
     appendTagToList,
     createTagMapFromList,
     renameTagKey,
-<<<<<<< HEAD
     importTags,
-=======
     tag_filter_types,
->>>>>>> fc8553a1
 } from "./scripts/tags.js";
 import {
     SECRET_KEYS,

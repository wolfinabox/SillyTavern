import { event_types, eventSource, main_api, saveSettingsDebounced } from '../../../script.js';
import { extension_settings, renderExtensionTemplateAsync } from '../../extensions.js';
import { callGenericPopup, Popup, POPUP_RESULT, POPUP_TYPE } from '../../popup.js';
import { SlashCommand } from '../../slash-commands/SlashCommand.js';
import { SlashCommandAbortController } from '../../slash-commands/SlashCommandAbortController.js';
import { ARGUMENT_TYPE, SlashCommandArgument, SlashCommandNamedArgument } from '../../slash-commands/SlashCommandArgument.js';
import { commonEnumProviders, enumIcons } from '../../slash-commands/SlashCommandCommonEnumsProvider.js';
import { SlashCommandDebugController } from '../../slash-commands/SlashCommandDebugController.js';
import { enumTypes, SlashCommandEnumValue } from '../../slash-commands/SlashCommandEnumValue.js';
import { SlashCommandParser } from '../../slash-commands/SlashCommandParser.js';
import { SlashCommandScope } from '../../slash-commands/SlashCommandScope.js';
import { collapseSpaces, getUniqueName, isFalseBoolean, uuidv4 } from '../../utils.js';
import { t } from '../../i18n.js';

const MODULE_NAME = 'connection-manager';
const NONE = '<None>';

const DEFAULT_SETTINGS = {
    profiles: [],
    selectedProfile: null,
};

const CC_COMMANDS = [
    'api',
    'preset',
    // Do not fix; CC needs to set the API twice because it could be overridden by the preset
    'api',
    'api-url',
    'model',
    'proxy',
];

const TC_COMMANDS = [
    'api',
    'preset',
    'api-url',
    'model',
    'sysprompt',
    'sysprompt-state',
    'instruct',
    'context',
    'instruct-state',
    'tokenizer',
];

const FANCY_NAMES = {
    'api': 'API',
    'api-url': 'Server URL',
    'preset': 'Settings Preset',
    'model': 'Model',
    'proxy': 'Proxy Preset',
    'sysprompt-state': 'Use System Prompt',
    'sysprompt': 'System Prompt Name',
    'instruct-state': 'Instruct Mode',
    'instruct': 'Instruct Template',
    'context': 'Context Template',
    'tokenizer': 'Tokenizer',
};

/**
 * A wrapper for the connection manager spinner.
 */
class ConnectionManagerSpinner {
    /**
     * @type {AbortController[]}
     */
    static abortControllers = [];

    /** @type {HTMLElement} */
    spinnerElement;

    /** @type {AbortController} */
    abortController = new AbortController();

    constructor() {
        // @ts-ignore
        this.spinnerElement = document.getElementById('connection_profile_spinner');
        this.abortController = new AbortController();
    }

    start() {
        ConnectionManagerSpinner.abortControllers.push(this.abortController);
        this.spinnerElement.classList.remove('hidden');
    }

    stop() {
        this.spinnerElement.classList.add('hidden');
    }

    isAborted() {
        return this.abortController.signal.aborted;
    }

    static abort() {
        for (const controller of ConnectionManagerSpinner.abortControllers) {
            controller.abort();
        }
        ConnectionManagerSpinner.abortControllers = [];
    }
}

/**
 * Get named arguments for the command callback.
 * @param {object} [args] Additional named arguments
 * @returns {object} Named arguments
 */
function getNamedArguments(args = {}) {
    // None of the commands here use underscored args, but better safe than sorry
    return {
        _scope: new SlashCommandScope(),
        _abortController: new SlashCommandAbortController(),
        _debugController: new SlashCommandDebugController(),
        _parserFlags: {},
        _hasUnnamedArgument: false,
        quiet: 'true',
        ...args,
    };
}

/** @type {() => SlashCommandEnumValue[]} */
const profilesProvider = () => [
    new SlashCommandEnumValue(NONE),
    ...extension_settings.connectionManager.profiles.map(p => new SlashCommandEnumValue(p.name, null, enumTypes.name, enumIcons.server)),
];

/**
 * @typedef {Object} ConnectionProfile
 * @property {string} id Unique identifier
 * @property {string} mode Mode of the connection profile
 * @property {string} [name] Name of the connection profile
 * @property {string} [api] API
 * @property {string} [preset] Settings Preset
 * @property {string} [model] Model
 * @property {string} [proxy] Proxy Preset
 * @property {string} [instruct] Instruct Template
 * @property {string} [context] Context Template
 * @property {string} [instruct-state] Instruct Mode
 * @property {string} [tokenizer] Tokenizer
 * @property {string[]} [exclude] Commands to exclude
 */

/**
 * Finds the best match for the search value.
 * @param {string} value Search value
 * @returns {ConnectionProfile|null} Best match or null
 */
function findProfileByName(value) {
    // Try to find exact match
    const profile = extension_settings.connectionManager.profiles.find(p => p.name === value);

    if (profile) {
        return profile;
    }

    // Try to find fuzzy match
    const fuse = new Fuse(extension_settings.connectionManager.profiles, { keys: ['name'] });
    const results = fuse.search(value);

    if (results.length === 0) {
        return null;
    }

    const bestMatch = results[0];
    return bestMatch.item;
}

/**
 * Reads the connection profile from the commands.
 * @param {string} mode Mode of the connection profile
 * @param {ConnectionProfile} profile Connection profile
 * @param {boolean} [cleanUp] Whether to clean up the profile
 */
async function readProfileFromCommands(mode, profile, cleanUp = false) {
    const commands = mode === 'cc' ? CC_COMMANDS : TC_COMMANDS;
    const opposingCommands = mode === 'cc' ? TC_COMMANDS : CC_COMMANDS;
    const excludeList = Array.isArray(profile.exclude) ? profile.exclude : [];
    for (const command of commands) {
        try {
            if (excludeList.includes(command)) {
                continue;
            }

            const args = getNamedArguments();
            const result = await SlashCommandParser.commands[command].callback(args, '');
            if (result) {
                profile[command] = result;
                continue;
            }
        } catch (error) {
            console.error(`Failed to execute command: ${command}`, error);
        }
    }

    if (cleanUp) {
        for (const command of commands) {
            if (command.endsWith('-state') && profile[command] === 'false') {
                delete profile[command.replace('-state', '')];
            }
        }
        for (const command of opposingCommands) {
            if (commands.includes(command)) {
                continue;
            }

            delete profile[command];
        }
    }
}

/**
 * Creates a new connection profile.
 * @param {string} [forceName] Name of the connection profile
 * @returns {Promise<ConnectionProfile>} Created connection profile
 */
async function createConnectionProfile(forceName = null) {
    const mode = main_api === 'openai' ? 'cc' : 'tc';
    const id = uuidv4();
    /** @type {ConnectionProfile} */
    const profile = {
        id,
        mode,
        exclude: [],
    };

    await readProfileFromCommands(mode, profile);

    const profileForDisplay = makeFancyProfile(profile);
    const template = $(await renderExtensionTemplateAsync(MODULE_NAME, 'profile', { profile: profileForDisplay }));
    template.find('input[name="exclude"]').on('input', function () {
        const fancyName = String($(this).val());
        const keyName = Object.entries(FANCY_NAMES).find(x => x[1] === fancyName)?.[0];
        if (!keyName) {
            console.warn('Key not found for fancy name:', fancyName);
            return;
        }

        if (!Array.isArray(profile.exclude)) {
            profile.exclude = [];
        }

        const excludeState = !$(this).prop('checked');
        if (excludeState) {
            profile.exclude.push(keyName);
        } else {
            const index = profile.exclude.indexOf(keyName);
            index !== -1 && profile.exclude.splice(index, 1);
        }
    });
    const isNameTaken = (n) => extension_settings.connectionManager.profiles.some(p => p.name === n);
    const suggestedName = getUniqueName(collapseSpaces(`${profile.api ?? ''} ${profile.model ?? ''} - ${profile.preset ?? ''}`), isNameTaken);
    const name = forceName ?? await callGenericPopup(template, POPUP_TYPE.INPUT, suggestedName, { rows: 2 });

    if (!name) {
        return null;
    }

    if (isNameTaken(name) || name === NONE) {
        toastr.error('A profile with the same name already exists.');
        return null;
    }

    if (Array.isArray(profile.exclude)) {
        for (const command of profile.exclude) {
            delete profile[command];
        }
    }

    profile.name = String(name);
    return profile;
}

/**
 * Deletes the selected connection profile.
 * @returns {Promise<void>}
 */
async function deleteConnectionProfile() {
    const selectedProfile = extension_settings.connectionManager.selectedProfile;
    if (!selectedProfile) {
        return;
    }

    const index = extension_settings.connectionManager.profiles.findIndex(p => p.id === selectedProfile);
    if (index === -1) {
        return;
    }

    const name = extension_settings.connectionManager.profiles[index].name;
    const confirm = await Popup.show.confirm(t`Are you sure you want to delete the selected profile?`, name);

    if (!confirm) {
        return;
    }

    extension_settings.connectionManager.profiles.splice(index, 1);
    extension_settings.connectionManager.selectedProfile = null;
    saveSettingsDebounced();
}

/**
 * Formats the connection profile for display.
 * @param {ConnectionProfile} profile Connection profile
 * @returns {Object} Fancy profile
 */
function makeFancyProfile(profile) {
    return Object.entries(FANCY_NAMES).reduce((acc, [key, value]) => {
        if (!profile[key]) return acc;
        acc[value] = profile[key];
        return acc;
    }, {});
}

/**
 * Applies the connection profile.
 * @param {ConnectionProfile} profile Connection profile
 * @returns {Promise<void>}
 */
async function applyConnectionProfile(profile) {
    if (!profile) {
        return;
    }

    // Abort any ongoing profile application
    ConnectionManagerSpinner.abort();

    const mode = profile.mode;
    const commands = mode === 'cc' ? CC_COMMANDS : TC_COMMANDS;
    const spinner = new ConnectionManagerSpinner();
    spinner.start();

    for (const command of commands) {
        if (spinner.isAborted()) {
            throw new Error('Profile application aborted');
        }

        const argument = profile[command];
        if (!argument) {
            continue;
        }
        try {
            const args = getNamedArguments();
            await SlashCommandParser.commands[command].callback(args, argument);
        } catch (error) {
            console.error(`Failed to execute command: ${command} ${argument}`, error);
        }
    }

    spinner.stop();
}

/**
 * Updates the selected connection profile.
 * @param {ConnectionProfile} profile Connection profile
 * @returns {Promise<void>}
 */
async function updateConnectionProfile(profile) {
    profile.mode = main_api === 'openai' ? 'cc' : 'tc';
    await readProfileFromCommands(profile.mode, profile, true);
}

/**
 * Renders the connection profile details.
 * @param {HTMLSelectElement} profiles Select element containing connection profiles
 */
function renderConnectionProfiles(profiles) {
    profiles.innerHTML = '';
    const noneOption = document.createElement('option');

    noneOption.value = '';
    noneOption.textContent = NONE;
    noneOption.selected = !extension_settings.connectionManager.selectedProfile;
    profiles.appendChild(noneOption);

    for (const profile of extension_settings.connectionManager.profiles.sort((a, b) => a.name.localeCompare(b.name))) {
        const option = document.createElement('option');
        option.value = profile.id;
        option.textContent = profile.name;
        option.selected = profile.id === extension_settings.connectionManager.selectedProfile;
        profiles.appendChild(option);
    }
}

/**
 * Renders the content of the details element.
 * @param {HTMLElement} detailsContent Content element of the details
 */
async function renderDetailsContent(detailsContent) {
    detailsContent.innerHTML = '';
    if (detailsContent.classList.contains('hidden')) {
        return;
    }
    const selectedProfile = extension_settings.connectionManager.selectedProfile;
    const profile = extension_settings.connectionManager.profiles.find(p => p.id === selectedProfile);
    if (profile) {
        const profileForDisplay = makeFancyProfile(profile);
        const templateParams = { profile: profileForDisplay };
        if (Array.isArray(profile.exclude) && profile.exclude.length > 0) {
            templateParams.omitted = profile.exclude.map(e => FANCY_NAMES[e]).join(', ');
        }
        const template = await renderExtensionTemplateAsync(MODULE_NAME, 'view', templateParams);
        detailsContent.innerHTML = template;
    } else {
        detailsContent.textContent = t`No profile selected`;
    }
}

(async function () {
    extension_settings.connectionManager = extension_settings.connectionManager || structuredClone(DEFAULT_SETTINGS);

    for (const key of Object.keys(DEFAULT_SETTINGS)) {
        if (extension_settings.connectionManager[key] === undefined) {
            extension_settings.connectionManager[key] = DEFAULT_SETTINGS[key];
        }
    }

    const container = document.getElementById('rm_api_block');
    const settings = await renderExtensionTemplateAsync(MODULE_NAME, 'settings');
    container.insertAdjacentHTML('afterbegin', settings);

    /** @type {HTMLSelectElement} */
    // @ts-ignore
    const profiles = document.getElementById('connection_profiles');
    renderConnectionProfiles(profiles);

    function toggleProfileSpecificButtons() {
        const profileId = extension_settings.connectionManager.selectedProfile;
        const profileSpecificButtons = ['update_connection_profile', 'reload_connection_profile', 'delete_connection_profile'];
        profileSpecificButtons.forEach(id => document.getElementById(id).classList.toggle('disabled', !profileId));
    }
    toggleProfileSpecificButtons();

    profiles.addEventListener('change', async function () {
        const selectedProfile = profiles.selectedOptions[0];
        if (!selectedProfile) {
            // Safety net for preventing the command getting stuck
            await eventSource.emit(event_types.CONNECTION_PROFILE_LOADED, NONE);
            return;
        }

        const profileId = selectedProfile.value;
        extension_settings.connectionManager.selectedProfile = profileId;
        saveSettingsDebounced();
        await renderDetailsContent(detailsContent);

        toggleProfileSpecificButtons();

        // None option selected
        if (!profileId) {
            await eventSource.emit(event_types.CONNECTION_PROFILE_LOADED, NONE);
            return;
        }

        const profile = extension_settings.connectionManager.profiles.find(p => p.id === profileId);

        if (!profile) {
            console.log(`Profile not found: ${profileId}`);
            return;
        }

        await applyConnectionProfile(profile);
        await eventSource.emit(event_types.CONNECTION_PROFILE_LOADED, profile.name);
    });

    const reloadButton = document.getElementById('reload_connection_profile');
    reloadButton.addEventListener('click', async () => {
        const selectedProfile = extension_settings.connectionManager.selectedProfile;
        const profile = extension_settings.connectionManager.profiles.find(p => p.id === selectedProfile);
        if (!profile) {
            console.log('No profile selected');
            return;
        }
        await applyConnectionProfile(profile);
        await renderDetailsContent(detailsContent);
        await eventSource.emit(event_types.CONNECTION_PROFILE_LOADED, profile.name);
        toastr.success('Connection profile reloaded', '', { timeOut: 1500 });
    });

    const createButton = document.getElementById('create_connection_profile');
    createButton.addEventListener('click', async () => {
        const profile = await createConnectionProfile();
        if (!profile) {
            return;
        }
        extension_settings.connectionManager.profiles.push(profile);
        extension_settings.connectionManager.selectedProfile = profile.id;
        saveSettingsDebounced();
        renderConnectionProfiles(profiles);
        await renderDetailsContent(detailsContent);
        await eventSource.emit(event_types.CONNECTION_PROFILE_LOADED, profile.name);
    });

    const updateButton = document.getElementById('update_connection_profile');
    updateButton.addEventListener('click', async () => {
        const selectedProfile = extension_settings.connectionManager.selectedProfile;
        const profile = extension_settings.connectionManager.profiles.find(p => p.id === selectedProfile);
        if (!profile) {
            console.log('No profile selected');
            return;
        }
        await updateConnectionProfile(profile);
        await renderDetailsContent(detailsContent);
        saveSettingsDebounced();
        await eventSource.emit(event_types.CONNECTION_PROFILE_LOADED, profile.name);
        toastr.success('Connection profile updated', '', { timeOut: 1500 });
    });

    const deleteButton = document.getElementById('delete_connection_profile');
    deleteButton.addEventListener('click', async () => {
        await deleteConnectionProfile();
        renderConnectionProfiles(profiles);
        await renderDetailsContent(detailsContent);
        await eventSource.emit(event_types.CONNECTION_PROFILE_LOADED, NONE);
    });

    const editButton = document.getElementById('edit_connection_profile');
    editButton.addEventListener('click', async () => {
        const selectedProfile = extension_settings.connectionManager.selectedProfile;
        const profile = extension_settings.connectionManager.profiles.find(p => p.id === selectedProfile);
        if (!profile) {
            console.log('No profile selected');
            return;
        }

<<<<<<< HEAD
        const newName = await Popup.show.input(t`Enter a new name`, null, profile.name, { rows: 2 });
=======
        if (!Array.isArray(profile.exclude)) {
            profile.exclude = [];
        }

        let saveChanges = false;
        const sortByViewOrder = (a, b) => Object.keys(FANCY_NAMES).indexOf(a) - Object.keys(FANCY_NAMES).indexOf(b);
        const commands = profile.mode === 'cc' ? CC_COMMANDS : TC_COMMANDS;
        const settings = commands.slice().sort(sortByViewOrder).reduce((acc, command) => {
            const fancyName = FANCY_NAMES[command];
            acc[fancyName] = !profile.exclude.includes(command);
            return acc;
        }, {});
        const template = $(await renderExtensionTemplateAsync(MODULE_NAME, 'edit', { name: profile.name, settings }));
        const newName = await callGenericPopup(template, POPUP_TYPE.INPUT, profile.name, {
            customButtons: [{
                text: 'Save and Update',
                classes: ['popup-button-ok'],
                result: POPUP_RESULT.AFFIRMATIVE,
                action: () => {
                    saveChanges = true;
                },
            }],
        });

>>>>>>> c47e1986
        if (!newName) {
            return;
        }

        if (profile.name !== newName && extension_settings.connectionManager.profiles.some(p => p.name === newName)) {
            toastr.error('A profile with the same name already exists.');
            return;
        }

        const newExcludeList = template.find('input[name="exclude"]:not(:checked)').map(function () {
            return Object.entries(FANCY_NAMES).find(x => x[1] === String($(this).val()))?.[0];
        }).get();

        if (newExcludeList.length !== profile.exclude.length || !newExcludeList.every(e => profile.exclude.includes(e))) {
            profile.exclude = newExcludeList;
            for (const command of newExcludeList) {
                delete profile[command];
            }
            if (saveChanges) {
                await updateConnectionProfile(profile);
            } else {
                toastr.info('Press "Update" to record them into the profile.', 'Included settings list updated');
            }
        }

        if (profile.name !== newName) {
            toastr.success('Connection profile renamed.');
            profile.name = String(newName);
        }

        saveSettingsDebounced();
        renderConnectionProfiles(profiles);
        await renderDetailsContent(detailsContent);
    });

    /** @type {HTMLElement} */
    const viewDetails = document.getElementById('view_connection_profile');
    const detailsContent = document.getElementById('connection_profile_details_content');
    viewDetails.addEventListener('click', async () => {
        viewDetails.classList.toggle('active');
        detailsContent.classList.toggle('hidden');
        await renderDetailsContent(detailsContent);
    });

    SlashCommandParser.addCommandObject(SlashCommand.fromProps({
        name: 'profile',
        helpString: 'Switch to a connection profile or return the name of the current profile in no argument is provided. Use <code>&lt;None&gt;</code> to switch to no profile.',
        returns: 'name of the profile',
        unnamedArgumentList: [
            SlashCommandArgument.fromProps({
                description: 'Name of the connection profile',
                enumProvider: profilesProvider,
                isRequired: false,
            }),
        ],
        namedArgumentList: [
            SlashCommandNamedArgument.fromProps({
                name: 'await',
                description: 'Wait for the connection profile to be applied before returning.',
                isRequired: false,
                typeList: [ARGUMENT_TYPE.BOOLEAN],
                defaultValue: 'true',
                enumList: commonEnumProviders.boolean('trueFalse')(),
            }),
        ],
        callback: async (args, value) => {
            if (!value || typeof value !== 'string') {
                const selectedProfile = extension_settings.connectionManager.selectedProfile;
                const profile = extension_settings.connectionManager.profiles.find(p => p.id === selectedProfile);
                if (!profile) {
                    return NONE;
                }
                return profile.name;
            }

            if (value === NONE) {
                profiles.selectedIndex = 0;
                profiles.dispatchEvent(new Event('change'));
                return NONE;
            }

            const profile = findProfileByName(value);

            if (!profile) {
                return '';
            }

            const shouldAwait = !isFalseBoolean(String(args?.await));
            const awaitPromise = new Promise((resolve) => eventSource.once(event_types.CONNECTION_PROFILE_LOADED, resolve));

            profiles.selectedIndex = Array.from(profiles.options).findIndex(o => o.value === profile.id);
            profiles.dispatchEvent(new Event('change'));

            if (shouldAwait) {
                await awaitPromise;
            }

            return profile.name;
        },
    }));

    SlashCommandParser.addCommandObject(SlashCommand.fromProps({
        name: 'profile-list',
        helpString: 'List all connection profile names.',
        returns: 'list of profile names',
        callback: () => JSON.stringify(extension_settings.connectionManager.profiles.map(p => p.name)),
    }));

    SlashCommandParser.addCommandObject(SlashCommand.fromProps({
        name: 'profile-create',
        returns: 'name of the new profile',
        helpString: 'Create a new connection profile using the current settings.',
        unnamedArgumentList: [
            SlashCommandArgument.fromProps({
                description: 'name of the new connection profile',
                isRequired: true,
                typeList: [ARGUMENT_TYPE.STRING],
            }),
        ],
        callback: async (_args, name) => {
            if (!name || typeof name !== 'string') {
                toastr.warning('Please provide a name for the new connection profile.');
                return '';
            }
            const profile = await createConnectionProfile(name);
            if (!profile) {
                return '';
            }
            extension_settings.connectionManager.profiles.push(profile);
            extension_settings.connectionManager.selectedProfile = profile.id;
            saveSettingsDebounced();
            renderConnectionProfiles(profiles);
            await renderDetailsContent(detailsContent);
            return profile.name;
        },
    }));

    SlashCommandParser.addCommandObject(SlashCommand.fromProps({
        name: 'profile-update',
        helpString: 'Update the selected connection profile.',
        callback: async () => {
            const selectedProfile = extension_settings.connectionManager.selectedProfile;
            const profile = extension_settings.connectionManager.profiles.find(p => p.id === selectedProfile);
            if (!profile) {
                toastr.warning('No profile selected.');
                return '';
            }
            await updateConnectionProfile(profile);
            await renderDetailsContent(detailsContent);
            saveSettingsDebounced();
            return profile.name;
        },
    }));

    SlashCommandParser.addCommandObject(SlashCommand.fromProps({
        name: 'profile-get',
        helpString: 'Get the details of the connection profile. Returns the selected profile if no argument is provided.',
        returns: 'object of the selected profile',
        unnamedArgumentList: [
            SlashCommandArgument.fromProps({
                description: 'Name of the connection profile',
                enumProvider: profilesProvider,
                isRequired: false,
            }),
        ],
        callback: async (_args, value) => {
            if (!value || typeof value !== 'string') {
                const selectedProfile = extension_settings.connectionManager.selectedProfile;
                const profile = extension_settings.connectionManager.profiles.find(p => p.id === selectedProfile);
                if (!profile) {
                    return '';
                }
                return JSON.stringify(profile);
            }

            const profile = findProfileByName(value);
            if (!profile) {
                return '';
            }
            return JSON.stringify(profile);
        },
    }));
})();<|MERGE_RESOLUTION|>--- conflicted
+++ resolved
@@ -519,10 +519,6 @@
             console.log('No profile selected');
             return;
         }
-
-<<<<<<< HEAD
-        const newName = await Popup.show.input(t`Enter a new name`, null, profile.name, { rows: 2 });
-=======
         if (!Array.isArray(profile.exclude)) {
             profile.exclude = [];
         }
@@ -538,7 +534,7 @@
         const template = $(await renderExtensionTemplateAsync(MODULE_NAME, 'edit', { name: profile.name, settings }));
         const newName = await callGenericPopup(template, POPUP_TYPE.INPUT, profile.name, {
             customButtons: [{
-                text: 'Save and Update',
+                text: t`Save and Update`,
                 classes: ['popup-button-ok'],
                 result: POPUP_RESULT.AFFIRMATIVE,
                 action: () => {
@@ -547,7 +543,6 @@
             }],
         });
 
->>>>>>> c47e1986
         if (!newName) {
             return;
         }

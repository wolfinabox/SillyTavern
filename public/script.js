--- conflicted
+++ resolved
@@ -1192,12 +1192,7 @@
         }
     }
 
-<<<<<<< HEAD
-    return addSpace ? result.map(x => `${result} `) : result;
-
-=======
     return addSpace ? result.map(x => `${x} `) : result;
->>>>>>> 0d1ce6fd
 }
 
 function processCommands(message, type) {

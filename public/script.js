--- conflicted
+++ resolved
@@ -546,11 +546,7 @@
         for (var i = 0; i < load_ch_count.length; i++) {
             characters[i] = [];
             characters[i] = getData[i];
-<<<<<<< HEAD
             characters[i]['name'] = DOMPurify.sanitize(characters[i]['name']);
-            //console.log('/getcharacters -- loaded character #'+(i+1)+' ('+characters[i].name+')');
-=======
->>>>>>> ea43b8c4
         }
         if (this_chid != undefined && this_chid != "invalid-safety-id") {
             $("#avatar_url_pole").val(characters[this_chid].avatar);
@@ -782,23 +778,7 @@
     }
     $('#chat .mes').last().addClass('last_mes');
     $('#chat .mes').eq(-2).removeClass('last_mes');
-<<<<<<< HEAD
-    //$textchat.scrollTop(($textchat[0].scrollHeight));
-
-
-    //console.log(chat[chat.length - 1].["swipes"]);
-    //console.log(mes);
-    /*     if (mes["swipes"] !== undefined) {
-            if (mes["swipes"].length - 1 == mes["swipe_id"]) {           //this works to detect when next right swipe would generate
-                $(".swipe_right").css('opacity', '0.7')          // but we need it to happen on load, not only when swiping happens.
-            } else {
-                $(".swipe_right").css('opacity', '0.3')
-            };
-        } */
-=======
-    $textchat.scrollTop(($textchat[0].scrollHeight));
-
->>>>>>> ea43b8c4
+
     hideSwipeButtons();
     showSwipeButtons();
 
@@ -1258,20 +1238,6 @@
                 });
             }
 
-<<<<<<< HEAD
-            //console.log(encode(characters[this_chid].description+chatString).length);
-            //console.log(encode(JSON.stringify(characters[this_chid].description+chatString)).length);
-            //console.log(JSON.stringify(storyString));
-            //Send story string
-=======
-            if (type == 'force_name2') {
-                finalPromt += name2 + ':';
-            }
-
->>>>>>> ea43b8c4
-            var mesSendString = '';
-            var mesExmString = '';
-
             function setPromtString() {
                 mesSendString = '';
                 mesExmString = '';
@@ -1279,10 +1245,7 @@
                     mesExmString += mesExamplesArray[j];
                 }
                 for (let j = 0; j < mesSend.length; j++) {
-<<<<<<< HEAD
-=======
-
->>>>>>> ea43b8c4
+
                     mesSendString += mesSend[j];
                     if (force_name2 && j === mesSend.length - 1 && tokens_already_generated === 0) {
                         mesSendString += name2 + ':';
@@ -2865,16 +2828,11 @@
         const swipe_duration = 120;
         const swipe_range = '700px';
         chat[chat.length - 1]['swipe_id']--;
-<<<<<<< HEAD
-        if (chat[chat.length - 1]['swipe_id'] >= 0) {           // hide the left arrow if we are viewing the first candidate of the last message block
-            $(this).parent().children('swipe_right').css('display', 'flex');
+        if (chat[chat.length - 1]['swipe_id'] >= 0) {
+            /*$(this).parent().children('swipe_right').css('display', 'flex');
             if (chat[chat.length - 1]['swipe_id'] === 0) {
                 $(this).css('display', 'none');
-            }
-
-=======
-        if (chat[chat.length - 1]['swipe_id'] >= 0) {
->>>>>>> ea43b8c4
+            }*/ // Just in case
             let this_mes_div = $(this).parent();
             let this_mes_block = $(this).parent().children('.mes_block').children('.mes_text');
             const this_mes_div_height = this_mes_div[0].scrollHeight;

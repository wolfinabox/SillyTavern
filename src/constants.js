const DIRECTORIES = {
    worlds: 'public/worlds/',
    avatars: 'public/User Avatars',
    images: 'public/img/',
    userImages: 'public/user/images/',
    groups: 'public/groups/',
    groupChats: 'public/group chats',
    chats: 'public/chats/',
    characters: 'public/characters/',
    backgrounds: 'public/backgrounds',
    novelAI_Settings: 'public/NovelAI Settings',
    koboldAI_Settings: 'public/KoboldAI Settings',
    openAI_Settings: 'public/OpenAI Settings',
    textGen_Settings: 'public/TextGen Settings',
    thumbnails: 'thumbnails/',
    thumbnailsBg: 'thumbnails/bg/',
    thumbnailsAvatar: 'thumbnails/avatar/',
    themes: 'public/themes',
    movingUI: 'public/movingUI',
    extensions: 'public/scripts/extensions',
    instruct: 'public/instruct',
    context: 'public/context',
    backups: 'backups/',
    quickreplies: 'public/QuickReplies',
    assets: 'public/assets',
    comfyWorkflows: 'public/user/workflows',
    files: 'public/user/files',
    sounds: 'public/sounds',
};

const UNSAFE_EXTENSIONS = [
    '.php',
    '.exe',
    '.com',
    '.dll',
    '.pif',
    '.application',
    '.gadget',
    '.msi',
    '.jar',
    '.cmd',
    '.bat',
    '.reg',
    '.sh',
    '.py',
    '.js',
    '.jse',
    '.jsp',
    '.pdf',
    '.html',
    '.htm',
    '.hta',
    '.vb',
    '.vbs',
    '.vbe',
    '.cpl',
    '.msc',
    '.scr',
    '.sql',
    '.iso',
    '.img',
    '.dmg',
    '.ps1',
    '.ps1xml',
    '.ps2',
    '.ps2xml',
    '.psc1',
    '.psc2',
    '.msh',
    '.msh1',
    '.msh2',
    '.mshxml',
    '.msh1xml',
    '.msh2xml',
    '.scf',
    '.lnk',
    '.inf',
    '.reg',
    '.doc',
    '.docm',
    '.docx',
    '.dot',
    '.dotm',
    '.dotx',
    '.xls',
    '.xlsm',
    '.xlsx',
    '.xlt',
    '.xltm',
    '.xltx',
    '.xlam',
    '.ppt',
    '.pptm',
    '.pptx',
    '.pot',
    '.potm',
    '.potx',
    '.ppam',
    '.ppsx',
    '.ppsm',
    '.pps',
    '.ppam',
    '.sldx',
    '.sldm',
    '.ws',
];

const GEMINI_SAFETY = [
    {
        category: 'HARM_CATEGORY_HARASSMENT',
        threshold: 'BLOCK_NONE',
    },
    {
        category: 'HARM_CATEGORY_HATE_SPEECH',
        threshold: 'BLOCK_NONE',
    },
    {
        category: 'HARM_CATEGORY_SEXUALLY_EXPLICIT',
        threshold: 'BLOCK_NONE',
    },
    {
        category: 'HARM_CATEGORY_DANGEROUS_CONTENT',
        threshold: 'BLOCK_NONE',
    },
];

const BISON_SAFETY = [
    {
        category: 'HARM_CATEGORY_DEROGATORY',
        threshold: 'BLOCK_NONE',
    },
    {
        category: 'HARM_CATEGORY_TOXICITY',
        threshold: 'BLOCK_NONE',
    },
    {
        category: 'HARM_CATEGORY_VIOLENCE',
        threshold: 'BLOCK_NONE',
    },
    {
        category: 'HARM_CATEGORY_SEXUAL',
        threshold: 'BLOCK_NONE',
    },
    {
        category: 'HARM_CATEGORY_MEDICAL',
        threshold: 'BLOCK_NONE',
    },
    {
        category: 'HARM_CATEGORY_DANGEROUS',
        threshold: 'BLOCK_NONE',
    },
];

const CHAT_COMPLETION_SOURCES = {
    OPENAI: 'openai',
    WINDOWAI: 'windowai',
    CLAUDE: 'claude',
    SCALE: 'scale',
    OPENROUTER: 'openrouter',
    AI21: 'ai21',
<<<<<<< HEAD
    PALM: 'palm',
    TOGETHERAI: 'togetherai',
=======
    MAKERSUITE: 'makersuite',
    MISTRALAI: 'mistralai',
>>>>>>> e74e9254
};

const UPLOADS_PATH = './uploads';

// TODO: this is copied from the client code; there should be a way to de-duplicate it eventually
const TEXTGEN_TYPES = {
    OOBA: 'ooba',
    MANCER: 'mancer',
    APHRODITE: 'aphrodite',
    TABBY: 'tabby',
    KOBOLDCPP: 'koboldcpp',
};

const AVATAR_WIDTH = 400;
const AVATAR_HEIGHT = 600;

module.exports = {
    DIRECTORIES,
    UNSAFE_EXTENSIONS,
    UPLOADS_PATH,
    GEMINI_SAFETY,
    BISON_SAFETY,
    TEXTGEN_TYPES,
    CHAT_COMPLETION_SOURCES,
    AVATAR_WIDTH,
    AVATAR_HEIGHT,
};<|MERGE_RESOLUTION|>--- conflicted
+++ resolved
@@ -158,13 +158,9 @@
     SCALE: 'scale',
     OPENROUTER: 'openrouter',
     AI21: 'ai21',
-<<<<<<< HEAD
-    PALM: 'palm',
     TOGETHERAI: 'togetherai',
-=======
     MAKERSUITE: 'makersuite',
     MISTRALAI: 'mistralai',
->>>>>>> e74e9254
 };
 
 const UPLOADS_PATH = './uploads';

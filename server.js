--- conflicted
+++ resolved
@@ -469,11 +469,7 @@
 
 //***************** Main functions
 function charaFormatData(data){
-<<<<<<< HEAD
-    var char = {"name": data.ch_name, "description": data.description, "personality": data.personality, "first_mes": data.first_mes, "avatar": 'none', "chat": Date.now(), "mes_example": data.mes_example, "scenario": data.scenario, "create_date": Date.now(), "talkativeness": data.talkativeness};
-=======
-    var char = {"name": data.ch_name, "description": data.description, "personality": data.personality, "first_mes": data.first_mes, "avatar": 'none', "chat": data.ch_name+' - '+humanizedISO8601DateTime(), "mes_example": data.mes_example, "scenario": data.scenario, "create_date": humanizedISO8601DateTime};
->>>>>>> 9134504a
+    var char = {"name": data.ch_name, "description": data.description, "personality": data.personality, "first_mes": data.first_mes, "avatar": 'none', "chat": data.ch_name+' - '+humanizedISO8601DateTime(), "mes_example": data.mes_example, "scenario": data.scenario, "create_date": humanizedISO8601DateTime, "talkativeness": data.talkativeness};
     return char;
 }
 app.post("/createcharacter", urlencodedParser, function(request, response){
@@ -1113,39 +1109,19 @@
                     }
                     const jsonData = JSON.parse(data);
                     
-<<<<<<< HEAD
-                    try {
-                        if(jsonData.name !== undefined){
-                            png_name = getPngName(jsonData.name);
-                            let char = {"name": jsonData.name, "description": jsonData.description ?? '', "personality": jsonData.personality ?? '', "first_mes": jsonData.first_mes ?? '', "avatar": 'none', "chat": Date.now(), "mes_example": jsonData.mes_example ?? '', "scenario": jsonData.scenario ?? '', "create_date": Date.now(), "talkativeness": jsonData.talkativeness ?? 0.5};
-                            char = JSON.stringify(char);
-                            await charaWrite('./public/img/fluffy.png', char, png_name, response, {file_name: png_name});
-                        }else if(jsonData.char_name !== undefined){//json Pygmalion notepad
-                            png_name = getPngName(jsonData.char_name);
-                            let char = {"name": jsonData.char_name, "description": jsonData.char_persona ?? '', "personality": '', "first_mes": jsonData.char_greeting ?? '', "avatar": 'none', "chat": Date.now(), "mes_example": jsonData.example_dialogue ?? '', "scenario": jsonData.world_scenario ?? '', "create_date": Date.now(), "talkativeness": jsonData.talkativeness ?? 0.5};
-                            char = JSON.stringify(char);
-                            await charaWrite('./public/img/fluffy.png', char, png_name, response, {file_name: png_name});
-                        }else{
-                            console.log('Incorrect character format .json');
-                            response.send({error:true});
-                        }
-                    } catch {
-                        response.send({ error: true });
-=======
                     if(jsonData.name !== undefined){
                         png_name = getPngName(jsonData.name);
-                        let char = {"name": jsonData.name, "description": jsonData.description ?? '', "personality": jsonData.personality ?? '', "first_mes": jsonData.first_mes ?? '', "avatar": 'none', "chat": humanizedISO8601DateTime(), "mes_example": jsonData.mes_example ?? '', "scenario": jsonData.scenario ?? '', "create_date": humanizedISO8601DateTime};
+                        let char = {"name": jsonData.name, "description": jsonData.description ?? '', "personality": jsonData.personality ?? '', "first_mes": jsonData.first_mes ?? '', "avatar": 'none', "chat": humanizedISO8601DateTime(), "mes_example": jsonData.mes_example ?? '', "scenario": jsonData.scenario ?? '', "create_date": humanizedISO8601DateTime, "talkativeness": jsonData.talkativeness ?? 0.5};
                         char = JSON.stringify(char);
                         charaWrite('./public/img/fluffy.png', char, png_name, response, {file_name: png_name});
                     }else if(jsonData.char_name !== undefined){//json Pygmalion notepad
                         png_name = getPngName(jsonData.char_name);
-                        let char = {"name": jsonData.char_name, "description": jsonData.char_persona ?? '', "personality": '', "first_mes": jsonData.char_greeting ?? '', "avatar": 'none', "chat": humanizedISO8601DateTime(), "mes_example": jsonData.example_dialogue ?? '', "scenario": jsonData.world_scenario ?? '', "create_date": humanizedISO8601DateTime};
+                        let char = {"name": jsonData.char_name, "description": jsonData.char_persona ?? '', "personality": '', "first_mes": jsonData.char_greeting ?? '', "avatar": 'none', "chat": humanizedISO8601DateTime(), "mes_example": jsonData.example_dialogue ?? '', "scenario": jsonData.world_scenario ?? '', "create_date": humanizedISO8601DateTime, "talkativeness": jsonData.talkativeness ?? 0.5};
                         char = JSON.stringify(char);
                         charaWrite('./public/img/fluffy.png', char, png_name, response, {file_name: png_name});
                     }else{
                         console.log('Incorrect character format .json');
                         response.send({error:true});
->>>>>>> 9134504a
                     }
                 });
             }else{
@@ -1156,11 +1132,7 @@
                     png_name = getPngName(jsonData.name);
                     
                     if(jsonData.name !== undefined){
-<<<<<<< HEAD
-                        let char = {"name": jsonData.name, "description": jsonData.description ?? '', "personality": jsonData.personality ?? '', "first_mes": jsonData.first_mes ?? '', "avatar": 'none', "chat": Date.now(), "mes_example": jsonData.mes_example ?? '', "scenario": jsonData.scenario ?? '', "create_date": Date.now(), "talkativeness": jsonData.talkativeness ?? 0.5};
-=======
-                        let char = {"name": jsonData.name, "description": jsonData.description ?? '', "personality": jsonData.personality ?? '', "first_mes": jsonData.first_mes ?? '', "avatar": 'none', "chat": humanizedISO8601DateTime(), "mes_example": jsonData.mes_example ?? '', "scenario": jsonData.scenario ?? '', "create_date": humanizedISO8601DateTime};
->>>>>>> 9134504a
+                        let char = {"name": jsonData.name, "description": jsonData.description ?? '', "personality": jsonData.personality ?? '', "first_mes": jsonData.first_mes ?? '', "avatar": 'none', "chat": humanizedISO8601DateTime(), "mes_example": jsonData.mes_example ?? '', "scenario": jsonData.scenario ?? '', "create_date": humanizedISO8601DateTime, "talkativeness": jsonData.talkativeness ?? 0.5};
                         char = JSON.stringify(char);
                         await charaWrite('./uploads/'+filedata.filename, char, png_name, response, {file_name: png_name});
                         /*

import { callPopup, getRequestHeaders } from '../script.js';

export const SECRET_KEYS = {
    HORDE: 'api_key_horde',
    MANCER: 'api_key_mancer',
    APHRODITE: 'api_key_aphrodite',
    TABBY: 'api_key_tabby',
    OPENAI: 'api_key_openai',
    NOVEL: 'api_key_novel',
    CLAUDE: 'api_key_claude',
    OPENROUTER: 'api_key_openrouter',
    SCALE: 'api_key_scale',
    AI21: 'api_key_ai21',
    SCALE_COOKIE: 'scale_cookie',
    MAKERSUITE: 'api_key_makersuite',
    SERPAPI: 'api_key_serpapi',
    MISTRALAI: 'api_key_mistralai',
    TOGETHERAI: 'api_key_togetherai',
    INFERMATICAI: 'api_key_infermaticai',
    CUSTOM: 'api_key_custom',
    OOBA: 'api_key_ooba',
};

const INPUT_MAP = {
    [SECRET_KEYS.HORDE]: '#horde_api_key',
    [SECRET_KEYS.MANCER]: '#api_key_mancer',
    [SECRET_KEYS.OPENAI]: '#api_key_openai',
    [SECRET_KEYS.NOVEL]: '#api_key_novel',
    [SECRET_KEYS.CLAUDE]: '#api_key_claude',
    [SECRET_KEYS.OPENROUTER]: '#api_key_openrouter',
    [SECRET_KEYS.SCALE]: '#api_key_scale',
    [SECRET_KEYS.AI21]: '#api_key_ai21',
    [SECRET_KEYS.SCALE_COOKIE]: '#scale_cookie',
    [SECRET_KEYS.MAKERSUITE]: '#api_key_makersuite',
    [SECRET_KEYS.APHRODITE]: '#api_key_aphrodite',
    [SECRET_KEYS.TABBY]: '#api_key_tabby',
    [SECRET_KEYS.MISTRALAI]: '#api_key_mistralai',
    [SECRET_KEYS.CUSTOM]: '#api_key_custom',
    [SECRET_KEYS.TOGETHERAI]: '#api_key_togetherai',
<<<<<<< HEAD
    [SECRET_KEYS.INFERMATICAI]: '#api_key_infermaticai',
=======
    [SECRET_KEYS.OOBA]: '#api_key_ooba',
>>>>>>> 2d152d27
};

async function clearSecret() {
    const key = $(this).data('key');
    await writeSecret(key, '');
    secret_state[key] = false;
    updateSecretDisplay();
    $(INPUT_MAP[key]).val('');
    $('#main_api').trigger('change');
}

function updateSecretDisplay() {
    for (const [secret_key, input_selector] of Object.entries(INPUT_MAP)) {
        const validSecret = !!secret_state[secret_key];
        const placeholder = validSecret ? '✔️ Key saved' : '❌ Missing key';
        $(input_selector).attr('placeholder', placeholder);
    }
}

async function viewSecrets() {
    const response = await fetch('/api/secrets/view', {
        method: 'POST',
        headers: getRequestHeaders(),
    });

    if (response.status == 403) {
        callPopup('<h3>Forbidden</h3><p>To view your API keys here, set the value of allowKeysExposure to true in config.yaml file and restart the SillyTavern server.</p>', 'text');
        return;
    }

    if (!response.ok) {
        return;
    }

    $('#dialogue_popup').addClass('wide_dialogue_popup');
    const data = await response.json();
    const table = document.createElement('table');
    table.classList.add('responsiveTable');
    $(table).append('<thead><th>Key</th><th>Value</th></thead>');

    for (const [key, value] of Object.entries(data)) {
        $(table).append(`<tr><td>${DOMPurify.sanitize(key)}</td><td>${DOMPurify.sanitize(value)}</td></tr>`);
    }

    callPopup(table.outerHTML, 'text');
}

export let secret_state = {};

export async function writeSecret(key, value) {
    try {
        const response = await fetch('/api/secrets/write', {
            method: 'POST',
            headers: getRequestHeaders(),
            body: JSON.stringify({ key, value }),
        });

        if (response.ok) {
            const text = await response.text();

            if (text == 'ok') {
                secret_state[key] = true;
                updateSecretDisplay();
            }
        }
    } catch {
        console.error('Could not write secret value: ', key);
    }
}

export async function readSecretState() {
    try {
        const response = await fetch('/api/secrets/read', {
            method: 'POST',
            headers: getRequestHeaders(),
        });

        if (response.ok) {
            secret_state = await response.json();
            updateSecretDisplay();
            await checkOpenRouterAuth();
        }
    } catch {
        console.error('Could not read secrets file');
    }
}

export async function findSecret(key) {
    try {
        const response = await fetch('/api/secrets/find', {
            method: 'POST',
            headers: getRequestHeaders(),
            body: JSON.stringify({ key }),
        });

        if (response.ok) {
            const data = await response.json();
            return data.value;
        }
    } catch {
        console.error('Could not find secret value: ', key);
    }
}

function authorizeOpenRouter() {
    const openRouterUrl = `https://openrouter.ai/auth?callback_url=${encodeURIComponent(location.origin)}`;
    location.href = openRouterUrl;
}

async function checkOpenRouterAuth() {
    const params = new URLSearchParams(location.search);
    if (params.has('code')) {
        const code = params.get('code');
        try {
            const response = await fetch('https://openrouter.ai/api/v1/auth/keys', {
                method: 'POST',
                body: JSON.stringify({ code }),
            });

            if (!response.ok) {
                throw new Error('OpenRouter exchange error');
            }

            const data = await response.json();
            if (!data || !data.key) {
                throw new Error('OpenRouter invalid response');
            }

            await writeSecret(SECRET_KEYS.OPENROUTER, data.key);

            if (secret_state[SECRET_KEYS.OPENROUTER]) {
                toastr.success('OpenRouter token saved');
                // Remove the code from the URL
                const currentUrl = window.location.href;
                const urlWithoutSearchParams = currentUrl.split('?')[0];
                window.history.pushState({}, '', urlWithoutSearchParams);
            } else {
                throw new Error('OpenRouter token not saved');
            }
        } catch (err) {
            toastr.error('Could not verify OpenRouter token. Please try again.');
            return;
        }
    }
}

jQuery(async () => {
    $('#viewSecrets').on('click', viewSecrets);
    $(document).on('click', '.clear-api-key', clearSecret);
    $(document).on('input', Object.values(INPUT_MAP).join(','), function () {
        const id = $(this).attr('id');
        const value = $(this).val();
        const warningElement = $(`[data-for="${id}"]`);
        warningElement.toggle(value.length > 0);
    });
    $('#openrouter_authorize').on('click', authorizeOpenRouter);
});<|MERGE_RESOLUTION|>--- conflicted
+++ resolved
@@ -37,11 +37,8 @@
     [SECRET_KEYS.MISTRALAI]: '#api_key_mistralai',
     [SECRET_KEYS.CUSTOM]: '#api_key_custom',
     [SECRET_KEYS.TOGETHERAI]: '#api_key_togetherai',
-<<<<<<< HEAD
+    [SECRET_KEYS.OOBA]: '#api_key_ooba',
     [SECRET_KEYS.INFERMATICAI]: '#api_key_infermaticai',
-=======
-    [SECRET_KEYS.OOBA]: '#api_key_ooba',
->>>>>>> 2d152d27
 };
 
 async function clearSecret() {

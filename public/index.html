--- conflicted
+++ resolved
@@ -1293,11 +1293,8 @@
                                             <input class="neo-range-input" type="number" min="0" max="5" step="1" data-for="prompt_log_probs_aphrodite" id="prompt_log_probs_aphrodite_counter_textgenerationwebui">
                                         </div>
                                     -->
-<<<<<<< HEAD
                                     <div data-newbie-hidden data-tg-type="ooba, koboldcpp, llamacpp" name="dynaTempBlock" class="wide100p">
-=======
-                                    <div data-newbie-hidden data-tg-type="ooba, koboldcpp, tabby" name="dynaTempBlock" class="wide100p">
->>>>>>> 5252d744
+                                    <div data-newbie-hidden data-tg-type="ooba, koboldcpp, tabby, llamacpp" name="dynaTempBlock" class="wide100p">
                                         <h4 class="wide100p textAlignCenter" data-i18n="DynaTemp">
                                             <div class="flex-container alignitemscenter" style="justify-content: center;">
                                                 <div class="checkbox_label" for="dynatemp_textgenerationwebui">

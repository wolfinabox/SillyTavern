--- conflicted
+++ resolved
@@ -12,6 +12,11 @@
         url: 'api.openai.com',
         model: 'text-embedding-ada-002',
     },
+    'togetherai': {
+        secretKey: SECRET_KEYS.TOGETHERAI,
+        url: 'api.togetherai.xyz',
+        model: 'togethercomputer/GPT-NeoXT-Chat-Base-20B',
+    },
 };
 
 /**
@@ -21,36 +26,7 @@
  * @returns {Promise<number[]>} - The vector for the text
  */
 async function getOpenAIVector(text, source) {
-<<<<<<< HEAD
-
-    // dictionary of sources to endpoints with source as key and endpoint, model and secret key as value
-    const endpoints = {
-        'togetherai': {
-            endpoint: 'https://api.togetherai.xyz/v1/embeddings',  // is this correct?
-            model: 'togethercomputer/GPT-NeoXT-Chat-Base-20B', 
-            secret: SECRET_KEYS.TOGETHERAI,
-        },
-        'openai': {
-            endpoint: 'https://api.openai.com/v1/embeddings',
-            model: 'text-embedding-ada-002',
-            secret: SECRET_KEYS.OPENAI,
-        },
-        'mistral': {
-            endpoint: 'https://api.mistral.ai/v1/embeddings',
-            model: 'mistral-embed',
-            secret: SECRET_KEYS.MISTRAL,
-        },
-    };
-
-    const key = readSecret(endpoints[source].secret);
-
-    if (!key) {
-        console.log('No %s key found.', source);
-        throw new Error('No ${source} key found.');
-    }
-
-    const response = await fetch(endpoints[source].endpoint, {
-=======
+  
     const config = SOURCES[source];
 
     if (!config) {
@@ -67,7 +43,6 @@
 
     const url = config.url;
     const response = await fetch(`https://${url}/v1/embeddings`, {
->>>>>>> e74e9254
         method: 'POST',
         headers: {
             'Content-Type': 'application/json',
@@ -75,36 +50,22 @@
         },
         body: JSON.stringify({
             input: text,
-<<<<<<< HEAD
-            model: endpoints[source].model,
-=======
             model: config.model,
->>>>>>> e74e9254
         }),
     });
 
     if (!response.ok) {
         const text = await response.text();
-<<<<<<< HEAD
-        console.log('${source} request failed', response.statusText, text);
-        throw new Error('${source} request failed');
-=======
         console.log('API request failed', response.statusText, text);
         throw new Error('API request failed');
->>>>>>> e74e9254
     }
 
     const data = await response.json();
     const vector = data?.data[0]?.embedding;
 
     if (!Array.isArray(vector)) {
-<<<<<<< HEAD
-        console.log('${source} response was not an array');
-        throw new Error('${source} response was not an array');
-=======
         console.log('API response was not an array');
         throw new Error('API response was not an array');
->>>>>>> e74e9254
     }
 
     return vector;

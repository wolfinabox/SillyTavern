import {
    getRequestHeaders,
    getStoppingStrings,
    max_context,
    online_status,
    saveSettingsDebounced,
    setGenerationParamsFromPreset,
    setOnlineStatus,
    substituteParams,
} from '../script.js';
import { BIAS_CACHE, createNewLogitBiasEntry, displayLogitBias, getLogitBiasListResult } from './logit-bias.js';

import { power_user, registerDebugFunction } from './power-user.js';
import EventSourceStream from './sse-stream.js';
import { SENTENCEPIECE_TOKENIZERS, TEXTGEN_TOKENIZERS, getTextTokens, tokenizers } from './tokenizers.js';
import { getSortableDelay, onlyUnique } from './utils.js';

export {
    settings as textgenerationwebui_settings,
    loadTextGenSettings,
    generateTextGenWithStreaming,
    formatTextGenURL,
};

export const textgen_types = {
    OOBA: 'ooba',
    MANCER: 'mancer',
    APHRODITE: 'aphrodite',
    TABBY: 'tabby',
    KOBOLDCPP: 'koboldcpp',
    TOGETHERAI: 'togetherai',
    LLAMACPP: 'llamacpp',
    OLLAMA: 'ollama',
    INFERMATICAI: 'infermaticai',
};

<<<<<<< HEAD
const { MANCER, APHRODITE, TABBY, TOGETHERAI, OOBA, OLLAMA, LLAMACPP, INFERMATICAI } = textgen_types;
=======
const { MANCER, APHRODITE, TABBY, TOGETHERAI, OOBA, OLLAMA, LLAMACPP } = textgen_types;
const OOBA_DEFAULT_ORDER = [
    'temperature',
    'dynamic_temperature',
    'quadratic_sampling',
    'top_k',
    'top_p',
    'typical_p',
    'epsilon_cutoff',
    'eta_cutoff',
    'tfs',
    'top_a',
    'min_p',
    'mirostat',
];
>>>>>>> beb5e470
const BIAS_KEY = '#textgenerationwebui_api-settings';

// Maybe let it be configurable in the future?
// (7 days later) The future has come.
const MANCER_SERVER_KEY = 'mancer_server';
const MANCER_SERVER_DEFAULT = 'https://neuro.mancer.tech';
let MANCER_SERVER = localStorage.getItem(MANCER_SERVER_KEY) ?? MANCER_SERVER_DEFAULT;
let TOGETHERAI_SERVER = 'https://api.together.xyz';
let INFERMATICAI_SERVER = 'https://api.totalgpt.ai';

const SERVER_INPUTS = {
    [textgen_types.OOBA]: '#textgenerationwebui_api_url_text',
    [textgen_types.APHRODITE]: '#aphrodite_api_url_text',
    [textgen_types.TABBY]: '#tabby_api_url_text',
    [textgen_types.KOBOLDCPP]: '#koboldcpp_api_url_text',
    [textgen_types.LLAMACPP]: '#llamacpp_api_url_text',
    [textgen_types.OLLAMA]: '#ollama_api_url_text',
};

const KOBOLDCPP_ORDER = [6, 0, 1, 3, 4, 2, 5];
const settings = {
    temp: 0.7,
    temperature_last: true,
    top_p: 0.5,
    top_k: 40,
    top_a: 0,
    tfs: 1,
    epsilon_cutoff: 0,
    eta_cutoff: 0,
    typical_p: 1,
    min_p: 0,
    rep_pen: 1.2,
    rep_pen_range: 0,
    no_repeat_ngram_size: 0,
    penalty_alpha: 0,
    num_beams: 1,
    length_penalty: 1,
    min_length: 0,
    encoder_rep_pen: 1,
    freq_pen: 0,
    presence_pen: 0,
    do_sample: true,
    early_stopping: false,
    dynatemp: false,
    min_temp: 0,
    max_temp: 2.0,
    dynatemp_exponent: 1.0,
    smoothing_factor: 0.0,
    seed: -1,
    preset: 'Default',
    add_bos_token: true,
    stopping_strings: [],
    truncation_length: 2048,
    ban_eos_token: false,
    skip_special_tokens: true,
    streaming: false,
    mirostat_mode: 0,
    mirostat_tau: 5,
    mirostat_eta: 0.1,
    guidance_scale: 1,
    negative_prompt: '',
    grammar_string: '',
    banned_tokens: '',
    sampler_priority: OOBA_DEFAULT_ORDER,
    //n_aphrodite: 1,
    //best_of_aphrodite: 1,
    ignore_eos_token_aphrodite: false,
    spaces_between_special_tokens_aphrodite: true,
    //logits_processors_aphrodite: [],
    //log_probs_aphrodite: 0,
    //prompt_log_probs_aphrodite: 0,
    type: textgen_types.OOBA,
    mancer_model: 'mytholite',
    togetherai_model: 'Gryphe/MythoMax-L2-13b',
    infermaticai_model: '',
    ollama_model: '',
    legacy_api: false,
    sampler_order: KOBOLDCPP_ORDER,
    logit_bias: [],
    n: 1,
    server_urls: {},
    custom_model: '',
    bypass_status_check: false,
};

export let textgenerationwebui_banned_in_macros = [];

export let textgenerationwebui_presets = [];
export let textgenerationwebui_preset_names = [];

const setting_names = [
    'temp',
    'temperature_last',
    'rep_pen',
    'rep_pen_range',
    'no_repeat_ngram_size',
    'top_k',
    'top_p',
    'top_a',
    'tfs',
    'epsilon_cutoff',
    'eta_cutoff',
    'typical_p',
    'min_p',
    'penalty_alpha',
    'num_beams',
    'length_penalty',
    'min_length',
    'dynatemp',
    'min_temp',
    'max_temp',
    'dynatemp_exponent',
    'smoothing_factor',
    'encoder_rep_pen',
    'freq_pen',
    'presence_pen',
    'do_sample',
    'early_stopping',
    'seed',
    'add_bos_token',
    'ban_eos_token',
    'skip_special_tokens',
    'streaming',
    'mirostat_mode',
    'mirostat_tau',
    'mirostat_eta',
    'guidance_scale',
    'negative_prompt',
    'grammar_string',
    'banned_tokens',
    'legacy_api',
    //'n_aphrodite',
    //'best_of_aphrodite',
    'ignore_eos_token_aphrodite',
    'spaces_between_special_tokens_aphrodite',
    //'logits_processors_aphrodite',
    //'log_probs_aphrodite',
    //'prompt_log_probs_aphrodite'
    'sampler_order',
    'sampler_priority',
    'n',
    'logit_bias',
    'custom_model',
    'bypass_status_check',
];

export function validateTextGenUrl() {
    const selector = SERVER_INPUTS[settings.type];

    if (!selector) {
        return;
    }

    const control = $(selector);
    const url = String(control.val()).trim();
    const formattedUrl = formatTextGenURL(url);

    if (!formattedUrl) {
        toastr.error('Enter a valid API URL', 'Text Completion API');
        return;
    }

    control.val(formattedUrl);
}

export function getTextGenServer() {
    if (settings.type === MANCER) {
        return MANCER_SERVER;
    }

    if (settings.type === TOGETHERAI) {
        return TOGETHERAI_SERVER;
    }

    if (settings.type === INFERMATICAI) {
        return INFERMATICAI_SERVER;
    }

    return settings.server_urls[settings.type] ?? '';
}

async function selectPreset(name) {
    const preset = textgenerationwebui_presets[textgenerationwebui_preset_names.indexOf(name)];

    if (!preset) {
        return;
    }

    settings.preset = name;
    for (const name of setting_names) {
        const value = preset[name];
        setSettingByName(name, value, true);
    }
    setGenerationParamsFromPreset(preset);
    BIAS_CACHE.delete(BIAS_KEY);
    displayLogitBias(preset.logit_bias, BIAS_KEY);
    saveSettingsDebounced();
}

function formatTextGenURL(value) {
    try {
        // Mancer/Together/InfermaticAI doesn't need any formatting (it's hardcoded)
        if (settings.type === MANCER || settings.type === TOGETHERAI || settings.type === INFERMATICAI) {
            return value;
        }

        const url = new URL(value);
        if (url.pathname === '/api' && !settings.legacy_api) {
            toastr.info('Enable Legacy API or start Ooba with the OpenAI extension enabled.', 'Legacy API URL detected. Generation may fail.', { preventDuplicates: true, timeOut: 10000, extendedTimeOut: 20000 });
            url.pathname = '';
        }

        if (!power_user.relaxed_api_urls && settings.legacy_api) {
            url.pathname = '/api';
        }
        return url.toString();
    } catch {
        // Just using URL as a validation check
    }
    return null;
}

function convertPresets(presets) {
    return Array.isArray(presets) ? presets.map((p) => JSON.parse(p)) : [];
}

function getTokenizerForTokenIds() {
    if (power_user.tokenizer === tokenizers.API_CURRENT && TEXTGEN_TOKENIZERS.includes(settings.type)) {
        return tokenizers.API_CURRENT;
    }

    if (SENTENCEPIECE_TOKENIZERS.includes(power_user.tokenizer)) {
        return power_user.tokenizer;
    }

    return tokenizers.LLAMA;
}

/**
 * @returns {string} String with comma-separated banned token IDs
 */
function getCustomTokenBans() {
    if (!settings.banned_tokens && !textgenerationwebui_banned_in_macros.length) {
        return '';
    }

    const tokenizer = getTokenizerForTokenIds();
    const result = [];
    const sequences = settings.banned_tokens
        .split('\n')
        .concat(textgenerationwebui_banned_in_macros)
        .filter(x => x.length > 0)
        .filter(onlyUnique);

    //debug
    if (textgenerationwebui_banned_in_macros.length) {
        console.log('=== Found banned word sequences in the macros:', textgenerationwebui_banned_in_macros, 'Resulting array of banned sequences (will be used this generation turn):', sequences);
    }

    //clean old temporary bans found in macros before, for the next generation turn.
    textgenerationwebui_banned_in_macros = [];

    for (const line of sequences) {
        // Raw token ids, JSON serialized
        if (line.startsWith('[') && line.endsWith(']')) {
            try {
                const tokens = JSON.parse(line);

                if (Array.isArray(tokens) && tokens.every(t => Number.isInteger(t))) {
                    result.push(...tokens);
                } else {
                    throw new Error('Not an array of integers');
                }
            } catch (err) {
                console.log(`Failed to parse bad word token list: ${line}`, err);
            }
        } else {
            try {
                const tokens = getTextTokens(tokenizer, line);
                result.push(...tokens);
            } catch {
                console.log(`Could not tokenize raw text: ${line}`);
            }
        }
    }

    return result.filter(onlyUnique).map(x => String(x)).join(',');
}

/**
 * Calculates logit bias object from the logit bias list.
 * @returns {object} Logit bias object
 */
function calculateLogitBias() {
    if (!Array.isArray(settings.logit_bias) || settings.logit_bias.length === 0) {
        return {};
    }

    const tokenizer = getTokenizerForTokenIds();
    const result = {};

    /**
     * Adds bias to the logit bias object.
     * @param {number} bias
     * @param {number[]} sequence
     * @returns {object} Accumulated logit bias object
     */
    function addBias(bias, sequence) {
        if (sequence.length === 0) {
            return;
        }

        for (const logit of sequence) {
            const key = String(logit);
            result[key] = bias;
        }

        return result;
    }

    getLogitBiasListResult(settings.logit_bias, tokenizer, addBias);

    return result;
}

function loadTextGenSettings(data, loadedSettings) {
    textgenerationwebui_presets = convertPresets(data.textgenerationwebui_presets);
    textgenerationwebui_preset_names = data.textgenerationwebui_preset_names ?? [];
    Object.assign(settings, loadedSettings.textgenerationwebui_settings ?? {});

    if (loadedSettings.api_server_textgenerationwebui) {
        for (const type of Object.keys(SERVER_INPUTS)) {
            settings.server_urls[type] = loadedSettings.api_server_textgenerationwebui;
        }
        delete loadedSettings.api_server_textgenerationwebui;
    }

    for (const [type, selector] of Object.entries(SERVER_INPUTS)) {
        const control = $(selector);
        control.val(settings.server_urls[type] ?? '').on('input', function () {
            settings.server_urls[type] = String($(this).val());
            saveSettingsDebounced();
        });
    }

    if (loadedSettings.api_use_mancer_webui) {
        settings.type = MANCER;
    }

    for (const name of textgenerationwebui_preset_names) {
        const option = document.createElement('option');
        option.value = name;
        option.innerText = name;
        $('#settings_preset_textgenerationwebui').append(option);
    }

    if (settings.preset) {
        $('#settings_preset_textgenerationwebui').val(settings.preset);
    }

    for (const i of setting_names) {
        const value = settings[i];
        setSettingByName(i, value);
    }

    $('#textgen_type').val(settings.type);
    showTypeSpecificControls(settings.type);
    BIAS_CACHE.delete(BIAS_KEY);
    displayLogitBias(settings.logit_bias, BIAS_KEY);
    //this is needed because showTypeSpecificControls() does not handle NOT declarations
    if (settings.type === textgen_types.APHRODITE) {
        $('[data-forAphro="False"]').each(function () {
            $(this).hide();
        });
    } else {
        $('[data-forAphro="False"]').each(function () {
            if ($(this).css('display') !== 'none') { //if it wasn't already hidden by showTypeSpecificControls
                $(this).show();
            }
        });
    }

    registerDebugFunction('change-mancer-url', 'Change Mancer base URL', 'Change Mancer API server base URL', () => {
        const result = prompt(`Enter Mancer base URL\nDefault: ${MANCER_SERVER_DEFAULT}`, MANCER_SERVER);

        if (result) {
            localStorage.setItem(MANCER_SERVER_KEY, result);
            MANCER_SERVER = result;
        }
    });
}

/**
 * Sorts the sampler items by the given order.
 * @param {any[]} orderArray Sampler order array.
 */
function sortKoboldItemsByOrder(orderArray) {
    console.debug('Preset samplers order: ' + orderArray);
    const $draggableItems = $('#koboldcpp_order');

    for (let i = 0; i < orderArray.length; i++) {
        const index = orderArray[i];
        const $item = $draggableItems.find(`[data-id="${index}"]`).detach();
        $draggableItems.append($item);
    }
}

function sortOobaItemsByOrder(orderArray) {
    console.debug('Preset samplers order: ', orderArray);
    const $container = $('#sampler_priority_container');

    orderArray.forEach((name) => {
        const $item = $container.find(`[data-name="${name}"]`).detach();
        $container.append($item);
    });
}

jQuery(function () {
    $('#koboldcpp_order').sortable({
        delay: getSortableDelay(),
        stop: function () {
            const order = [];
            $('#koboldcpp_order').children().each(function () {
                order.push($(this).data('id'));
            });
            settings.sampler_order = order;
            console.log('Samplers reordered:', settings.sampler_order);
            saveSettingsDebounced();
        },
    });

    $('#koboldcpp_default_order').on('click', function () {
        settings.sampler_order = KOBOLDCPP_ORDER;
        sortKoboldItemsByOrder(settings.sampler_order);
        saveSettingsDebounced();
    });

    $('#sampler_priority_container').sortable({
        delay: getSortableDelay(),
        stop: function () {
            const order = [];
            $('#sampler_priority_container').children().each(function () {
                order.push($(this).data('name'));
            });
            settings.sampler_priority = order;
            console.log('Samplers reordered:', settings.sampler_priority);
            saveSettingsDebounced();
        },
    });

    $('#textgenerationwebui_default_order').on('click', function () {
        sortOobaItemsByOrder(OOBA_DEFAULT_ORDER);
        settings.sampler_priority = OOBA_DEFAULT_ORDER;
        console.log('Default samplers order loaded:', settings.sampler_priority);
        saveSettingsDebounced();
    });

    $('#textgen_type').on('change', function () {
        const type = String($(this).val());
        settings.type = type;

        if (settings.type === textgen_types.APHRODITE) {
            //this is needed because showTypeSpecificControls() does not handle NOT declarations
            $('[data-forAphro="False"]').each(function () {
                $(this).hide();
            });
            $('#mirostat_mode_textgenerationwebui').attr('step', 2); //Aphro disallows mode 1
            $('#do_sample_textgenerationwebui').prop('checked', true); //Aphro should always do sample; 'otherwise set temp to 0 to mimic no sample'
            $('#ban_eos_token_textgenerationwebui').prop('checked', false); //Aphro should not ban EOS, just ignore it; 'add token '2' to ban list do to this'
            //special handling for Aphrodite topK -1 disable state
            $('#top_k_textgenerationwebui').attr('min', -1);
            if ($('#top_k_textgenerationwebui').val() === '0' || settings['top_k'] === 0) {
                settings['top_k'] = -1;
                $('#top_k_textgenerationwebui').val('-1').trigger('input');
            }
        } else {
            //this is needed because showTypeSpecificControls() does not handle NOT declarations
            $('[data-forAphro="False"]').each(function () {
                $(this).show();
            });
            $('#mirostat_mode_textgenerationwebui').attr('step', 1);
            //undo special Aphrodite setup for topK
            $('#top_k_textgenerationwebui').attr('min', 0);
            if ($('#top_k_textgenerationwebui').val() === '-1' || settings['top_k'] === -1) {
                settings['top_k'] = 0;
                $('#top_k_textgenerationwebui').val('0').trigger('input');
            }
        }

        showTypeSpecificControls(type);
        setOnlineStatus('no_connection');
        BIAS_CACHE.delete(BIAS_KEY);

        $('#main_api').trigger('change');

        if (!SERVER_INPUTS[type] || settings.server_urls[type]) {
            $('#api_button_textgenerationwebui').trigger('click');
        }

        saveSettingsDebounced();
    });

    $('#settings_preset_textgenerationwebui').on('change', function () {
        const presetName = $(this).val();
        selectPreset(presetName);
    });

    $('#samplerResetButton').off('click').on('click', function () {
        const inputs = {
            'temp_textgenerationwebui': 1,
            'top_k_textgenerationwebui': 0,
            'top_p_textgenerationwebui': 1,
            'min_p_textgenerationwebui': 0,
            'rep_pen_textgenerationwebui': 1,
            'rep_pen_range_textgenerationwebui': 0,
            'dynatemp_textgenerationwebui': false,
            'seed_textgenerationwebui': -1,
            'ban_eos_token_textgenerationwebui': false,
            'do_sample_textgenerationwebui': true,
            'add_bos_token_textgenerationwebui': true,
            'temperature_last_textgenerationwebui': true,
            'skip_special_tokens_textgenerationwebui': true,
            'top_a_textgenerationwebui': 0,
            'top_a_counter_textgenerationwebui': 0,
            'mirostat_mode_textgenerationwebui': 0,
            'mirostat_tau_textgenerationwebui': 5,
            'mirostat_eta_textgenerationwebui': 0.1,
            'tfs_textgenerationwebui': 1,
            'epsilon_cutoff_textgenerationwebui': 0,
            'eta_cutoff_textgenerationwebui': 0,
            'encoder_rep_pen_textgenerationwebui': 1,
            'freq_pen_textgenerationwebui': 0,
            'presence_pen_textgenerationwebui': 0,
            'no_repeat_ngram_size_textgenerationwebui': 0,
            'min_length_textgenerationwebui': 0,
            'num_beams_textgenerationwebui': 1,
            'length_penalty_textgenerationwebui': 0,
            'penalty_alpha_textgenerationwebui': 0,
            'typical_p_textgenerationwebui': 1, // Added entry
            'guidance_scale_textgenerationwebui': 1,
            'smoothing_factor_textgenerationwebui': 0,
        };

        for (const [id, value] of Object.entries(inputs)) {
            const inputElement = $(`#${id}`);
            if (inputElement.prop('type') === 'checkbox') {
                inputElement.prop('checked', value);
            } else if (inputElement.prop('type') === 'number') {
                inputElement.val(value).trigger('input');
            } else {
                inputElement.val(value).trigger('input');
                if (power_user.enableZenSliders) {
                    let masterElementID = inputElement.prop('id');
                    console.log(masterElementID);
                    let zenSlider = $(`#${masterElementID}_zenslider`).slider();
                    zenSlider.slider('option', 'value', value);
                    zenSlider.slider('option', 'slide')
                        .call(zenSlider, null, {
                            handle: $('.ui-slider-handle', zenSlider), value: value,
                        });
                }
            }
        }
    });

    for (const i of setting_names) {
        $(`#${i}_textgenerationwebui`).attr('x-setting-id', i);
        $(document).on('input', `#${i}_textgenerationwebui`, function () {
            const isCheckbox = $(this).attr('type') == 'checkbox';
            const isText = $(this).attr('type') == 'text' || $(this).is('textarea');
            const id = $(this).attr('x-setting-id');

            if (isCheckbox) {
                const value = $(this).prop('checked');
                settings[id] = value;
            }
            else if (isText) {
                const value = $(this).val();
                settings[id] = value;
            }
            else {
                const value = Number($(this).val());
                $(`#${id}_counter_textgenerationwebui`).val(value);
                settings[id] = value;
                //special handling for aphrodite using -1 as disabled instead of 0
                if ($(this).attr('id') === 'top_k_textgenerationwebui' &&
                    settings.type === textgen_types.APHRODITE &&
                    value === 0) {
                    settings[id] = -1;
                    $(this).val(-1);
                }
            }
            saveSettingsDebounced();
        });
    }

    $('#textgen_logit_bias_new_entry').on('click', () => createNewLogitBiasEntry(settings.logit_bias, BIAS_KEY));
});

function showTypeSpecificControls(type) {
    $('[data-tg-type]').each(function () {
        const tgTypes = $(this).attr('data-tg-type').split(',').map(x => x.trim());
        for (const tgType of tgTypes) {
            if (tgType === type || tgType == 'all') {
                $(this).show();
                return;
            } else {
                $(this).hide();
            }
        }
    });
}

function setSettingByName(setting, value, trigger) {
    if (value === null || value === undefined) {
        return;
    }

    if ('sampler_order' === setting) {
        value = Array.isArray(value) ? value : KOBOLDCPP_ORDER;
        sortKoboldItemsByOrder(value);
        settings.sampler_order = value;
        return;
    }

    if ('sampler_priority' === setting) {
        value = Array.isArray(value) ? value : OOBA_DEFAULT_ORDER;
        sortOobaItemsByOrder(value);
        settings.sampler_priority = value;
        return;
    }

    if ('logit_bias' === setting) {
        settings.logit_bias = Array.isArray(value) ? value : [];
        return;
    }

    const isCheckbox = $(`#${setting}_textgenerationwebui`).attr('type') == 'checkbox';
    const isText = $(`#${setting}_textgenerationwebui`).attr('type') == 'text' || $(`#${setting}_textgenerationwebui`).is('textarea');
    if (isCheckbox) {
        const val = Boolean(value);
        $(`#${setting}_textgenerationwebui`).prop('checked', val);
    }
    else if (isText) {
        $(`#${setting}_textgenerationwebui`).val(value);
    }
    else {
        const val = parseFloat(value);
        $(`#${setting}_textgenerationwebui`).val(val);
        $(`#${setting}_counter_textgenerationwebui`).val(val);
        if (power_user.enableZenSliders) {
            let zenSlider = $(`#${setting}_textgenerationwebui_zenslider`).slider();
            zenSlider.slider('option', 'value', val);
            zenSlider.slider('option', 'slide')
                .call(zenSlider, null, {
                    handle: $('.ui-slider-handle', zenSlider), value: val,
                });
        }
    }

    if (trigger) {
        $(`#${setting}_textgenerationwebui`).trigger('input');
    }
}

async function generateTextGenWithStreaming(generate_data, signal) {
    generate_data.stream = true;

    const response = await fetch('/api/backends/text-completions/generate', {
        headers: {
            ...getRequestHeaders(),
        },
        body: JSON.stringify(generate_data),
        method: 'POST',
        signal: signal,
    });

    if (!response.ok) {
        tryParseStreamingError(response, await response.text());
        throw new Error(`Got response status ${response.status}`);
    }

    const eventStream = new EventSourceStream();
    response.body.pipeThrough(eventStream);
    const reader = eventStream.readable.getReader();

    return async function* streamData() {
        let text = '';
        /** @type {import('logprobs.js').TokenLogprobs | null} */
        let logprobs = null;
        const swipes = [];
        while (true) {
            const { done, value } = await reader.read();
            if (done) return;
            if (value.data === '[DONE]') return;

            tryParseStreamingError(response, value.data);

            let data = JSON.parse(value.data);

            if (data?.choices?.[0]?.index > 0) {
                const swipeIndex = data.choices[0].index - 1;
                swipes[swipeIndex] = (swipes[swipeIndex] || '') + data.choices[0].text;
            } else {
                const newText = data?.choices?.[0]?.text || data?.content || '';
                text += newText;
                logprobs = parseTextgenLogprobs(newText, data.choices?.[0]?.logprobs);
            }

            yield { text, swipes, logprobs };
        }
    };
}

/**
 * parseTextgenLogprobs converts a logprobs object returned from a textgen API
 * for a single token into a TokenLogprobs object used by the Token
 * Probabilities feature.
 * @param {string} token - the text of the token that the logprobs are for
 * @param {Object} logprobs - logprobs object returned from the API
 * @returns {import('logprobs.js').TokenLogprobs | null} - converted logprobs
 */
function parseTextgenLogprobs(token, logprobs) {
    if (!logprobs) {
        return null;
    }

    switch (settings.type) {
        case TABBY:
        case APHRODITE:
        case OOBA: {
            /** @type {Record<string, number>[]} */
            const topLogprobs = logprobs.top_logprobs;
            if (!topLogprobs?.length) {
                return null;
            }
            const candidates = Object.entries(topLogprobs[0]);
            return { token, topLogprobs: candidates };
        }
        default:
            return null;
    }
}

/**
 * Parses errors in streaming responses and displays them in toastr.
 * @param {Response} response - Response from the server.
 * @param {string} decoded - Decoded response body.
 * @returns {void} Nothing.
 */
function tryParseStreamingError(response, decoded) {
    let data = {};

    try {
        data = JSON.parse(decoded);
    } catch {
        // No JSON. Do nothing.
    }

    const message = data?.error?.message || data?.message;

    if (message) {
        toastr.error(message, 'Text Completion API');
        throw new Error(message);
    }
}

/**
 * Converts a string of comma-separated integers to an array of integers.
 * @param {string} string Input string
 * @returns {number[]} Array of integers
 */
function toIntArray(string) {
    if (!string) {
        return [];
    }

    return string.split(',').map(x => parseInt(x)).filter(x => !isNaN(x));
}

function getModel() {
    if (settings.type === OOBA && settings.custom_model) {
        return settings.custom_model;
    }

    if (settings.type === MANCER) {
        return settings.mancer_model;
    }

    if (settings.type === TOGETHERAI) {
        return settings.togetherai_model;
    }

    if (settings.type === INFERMATICAI) {
        return settings.infermaticai_model;
    }

    if (settings.type === APHRODITE) {
        return online_status;
    }

    if (settings.type === OLLAMA) {
        if (!settings.ollama_model) {
            toastr.error('No Ollama model selected.', 'Text Completion API');
            throw new Error('No Ollama model selected');
        }

        return settings.ollama_model;
    }

    return undefined;
}

export function getTextGenGenerationData(finalPrompt, maxTokens, isImpersonate, isContinue, cfgValues, type) {
    const canMultiSwipe = !isContinue && !isImpersonate && type !== 'quiet';
    let params = {
        'prompt': finalPrompt,
        'model': getModel(),
        'max_new_tokens': maxTokens,
        'max_tokens': maxTokens,
        'logprobs': power_user.request_token_probabilities ? 10 : undefined,
        'temperature': settings.dynatemp ? (settings.min_temp + settings.max_temp) / 2 : settings.temp,
        'top_p': settings.top_p,
        'typical_p': settings.typical_p,
        'typical': settings.typical_p,
        'sampler_seed': settings.seed,
        'min_p': settings.min_p,
        'repetition_penalty': settings.rep_pen,
        'frequency_penalty': settings.freq_pen,
        'presence_penalty': settings.presence_pen,
        'top_k': settings.top_k,
        'min_length': settings.type === OOBA ? settings.min_length : undefined,
        'min_tokens': settings.min_length,
        'num_beams': settings.type === OOBA ? settings.num_beams : undefined,
        'length_penalty': settings.length_penalty,
        'early_stopping': settings.early_stopping,
        'add_bos_token': settings.add_bos_token,
        'dynamic_temperature': settings.dynatemp,
        'dynatemp_low': settings.dynatemp ? settings.min_temp : 1,
        'dynatemp_high': settings.dynatemp ? settings.max_temp : 1,
        'dynatemp_range': settings.dynatemp ? (settings.max_temp - settings.min_temp) / 2 : 0,
        'dynatemp_exponent': settings.dynatemp ? settings.dynatemp_exponent : 1,
        'smoothing_factor': settings.smoothing_factor,
        'sampler_priority': settings.type === OOBA ? settings.sampler_priority : undefined,
        'stopping_strings': getStoppingStrings(isImpersonate, isContinue),
        'stop': getStoppingStrings(isImpersonate, isContinue),
        'truncation_length': max_context,
        'ban_eos_token': settings.ban_eos_token,
        'skip_special_tokens': settings.skip_special_tokens,
        'top_a': settings.top_a,
        'tfs': settings.tfs,
        'epsilon_cutoff': settings.type === OOBA ? settings.epsilon_cutoff : undefined,
        'eta_cutoff': settings.type === OOBA ? settings.eta_cutoff : undefined,
        'mirostat_mode': settings.mirostat_mode,
        'mirostat_tau': settings.mirostat_tau,
        'mirostat_eta': settings.mirostat_eta,
        'custom_token_bans': settings.type === textgen_types.APHRODITE ?
            toIntArray(getCustomTokenBans()) :
            getCustomTokenBans(),
        'api_type': settings.type,
        'api_server': getTextGenServer(),
        'legacy_api': settings.legacy_api && (settings.type === OOBA || settings.type === APHRODITE),
        'sampler_order': settings.type === textgen_types.KOBOLDCPP ? settings.sampler_order : undefined,
    };
    const nonAphroditeParams = {
        'rep_pen': settings.rep_pen,
        'rep_pen_range': settings.rep_pen_range,
        'repetition_penalty_range': settings.rep_pen_range,
        'encoder_repetition_penalty': settings.type === OOBA ? settings.encoder_rep_pen : undefined,
        'no_repeat_ngram_size': settings.type === OOBA ? settings.no_repeat_ngram_size : undefined,
        'penalty_alpha': settings.type === OOBA ? settings.penalty_alpha : undefined,
        'temperature_last': (settings.type === OOBA || settings.type === APHRODITE || settings.type == TABBY) ? settings.temperature_last : undefined,
        'do_sample': settings.type === OOBA ? settings.do_sample : undefined,
        'seed': settings.seed,
        'guidance_scale': cfgValues?.guidanceScale?.value ?? settings.guidance_scale ?? 1,
        'negative_prompt': cfgValues?.negativePrompt ?? substituteParams(settings.negative_prompt) ?? '',
        'grammar_string': settings.grammar_string,
        // llama.cpp aliases. In case someone wants to use LM Studio as Text Completion API
        'repeat_penalty': settings.rep_pen,
        'tfs_z': settings.tfs,
        'repeat_last_n': settings.rep_pen_range,
        'n_predict': maxTokens,
        'mirostat': settings.mirostat_mode,
        'ignore_eos': settings.ban_eos_token,
    };
    const aphroditeParams = {
        'n': canMultiSwipe ? settings.n : 1,
        'best_of': canMultiSwipe ? settings.n : 1,
        'ignore_eos': settings.ignore_eos_token_aphrodite,
        'spaces_between_special_tokens': settings.spaces_between_special_tokens_aphrodite,
        'grammar': settings.grammar_string,
        //'logits_processors': settings.logits_processors_aphrodite,
        //'logprobs': settings.log_probs_aphrodite,
        //'prompt_logprobs': settings.prompt_log_probs_aphrodite,
    };
    if (settings.type === APHRODITE) {
        params = Object.assign(params, aphroditeParams);
    } else {
        params = Object.assign(params, nonAphroditeParams);
    }

    if (Array.isArray(settings.logit_bias) && settings.logit_bias.length) {
        const logitBias = BIAS_CACHE.get(BIAS_KEY) || calculateLogitBias();
        BIAS_CACHE.set(BIAS_KEY, logitBias);
        params.logit_bias = logitBias;
    }

    if (settings.type === LLAMACPP || settings.type === OLLAMA) {
        // Convert bias and token bans to array of arrays
        const logitBiasArray = (params.logit_bias && typeof params.logit_bias === 'object' && Object.keys(params.logit_bias).length > 0)
            ? Object.entries(params.logit_bias).map(([key, value]) => [Number(key), value])
            : [];
        const tokenBans = toIntArray(getCustomTokenBans());
        logitBiasArray.push(...tokenBans.map(x => [Number(x), false]));
        const llamaCppParams = {
            'logit_bias': logitBiasArray,
            // Conflicts with ooba's grammar_string
            'grammar': settings.grammar_string,
            'cache_prompt': true,
        };
        params = Object.assign(params, llamaCppParams);
    }

    return params;
}
<|MERGE_RESOLUTION|>--- conflicted
+++ resolved
@@ -34,10 +34,7 @@
     INFERMATICAI: 'infermaticai',
 };
 
-<<<<<<< HEAD
 const { MANCER, APHRODITE, TABBY, TOGETHERAI, OOBA, OLLAMA, LLAMACPP, INFERMATICAI } = textgen_types;
-=======
-const { MANCER, APHRODITE, TABBY, TOGETHERAI, OOBA, OLLAMA, LLAMACPP } = textgen_types;
 const OOBA_DEFAULT_ORDER = [
     'temperature',
     'dynamic_temperature',
@@ -52,7 +49,6 @@
     'min_p',
     'mirostat',
 ];
->>>>>>> beb5e470
 const BIAS_KEY = '#textgenerationwebui_api-settings';
 
 // Maybe let it be configurable in the future?

--- conflicted
+++ resolved
@@ -622,680 +622,6 @@
     }
 }
 
-<<<<<<< HEAD
-/* OpenAI */
-app.post('/getstatus_openai', jsonParser, async function (request, response_getstatus_openai) {
-    if (!request.body) return response_getstatus_openai.sendStatus(400);
-
-    let api_url;
-    let api_key_openai;
-    let headers;
-
-    if (request.body.chat_completion_source !== CHAT_COMPLETION_SOURCES.OPENROUTER) {
-        api_url = new URL(request.body.reverse_proxy || API_OPENAI).toString();
-        api_key_openai = request.body.reverse_proxy ? request.body.proxy_password : readSecret(SECRET_KEYS.OPENAI);
-        headers = {};
-    } else {
-        api_url = 'https://openrouter.ai/api/v1';
-        api_key_openai = readSecret(SECRET_KEYS.OPENROUTER);
-        // OpenRouter needs to pass the referer: https://openrouter.ai/docs
-        headers = { 'HTTP-Referer': request.headers.referer };
-    }
-
-    if (!api_key_openai && !request.body.reverse_proxy) {
-        console.log('OpenAI API key is missing.');
-        return response_getstatus_openai.status(400).send({ error: true });
-    }
-
-    try {
-        const response = await fetch(api_url + '/models', {
-            method: 'GET',
-            headers: {
-                'Authorization': 'Bearer ' + api_key_openai,
-                ...headers,
-            },
-        });
-
-        if (response.ok) {
-            const data = await response.json();
-            response_getstatus_openai.send(data);
-
-            if (request.body.chat_completion_source === CHAT_COMPLETION_SOURCES.OPENROUTER && Array.isArray(data?.data)) {
-                let models = [];
-
-                data.data.forEach(model => {
-                    const context_length = model.context_length;
-                    const tokens_dollar = Number(1 / (1000 * model.pricing?.prompt));
-                    const tokens_rounded = (Math.round(tokens_dollar * 1000) / 1000).toFixed(0);
-                    models[model.id] = {
-                        tokens_per_dollar: tokens_rounded + 'k',
-                        context_length: context_length,
-                    };
-                });
-
-                console.log('Available OpenRouter models:', models);
-            } else {
-                const models = data?.data;
-
-                if (Array.isArray(models)) {
-                    const modelIds = models.filter(x => x && typeof x === 'object').map(x => x.id).sort();
-                    console.log('Available OpenAI models:', modelIds);
-                } else {
-                    console.log('OpenAI endpoint did not return a list of models.');
-                }
-            }
-        }
-        else {
-            console.log('OpenAI status check failed. Either Access Token is incorrect or API endpoint is down.');
-            response_getstatus_openai.send({ error: true, can_bypass: true, data: { data: [] } });
-        }
-    } catch (e) {
-        console.error(e);
-
-        if (!response_getstatus_openai.headersSent) {
-            response_getstatus_openai.send({ error: true });
-        } else {
-            response_getstatus_openai.end();
-        }
-    }
-});
-
-app.post('/openai_bias', jsonParser, async function (request, response) {
-    if (!request.body || !Array.isArray(request.body))
-        return response.sendStatus(400);
-
-    try {
-        const result = {};
-        const model = getTokenizerModel(String(request.query.model || ''));
-
-        // no bias for claude
-        if (model == 'claude') {
-            return response.send(result);
-        }
-
-        let encodeFunction;
-
-        if (sentencepieceTokenizers.includes(model)) {
-            const tokenizer = getSentencepiceTokenizer(model);
-            const instance = await tokenizer?.get();
-            encodeFunction = (text) => new Uint32Array(instance?.encodeIds(text));
-        } else {
-            const tokenizer = getTiktokenTokenizer(model);
-            encodeFunction = (tokenizer.encode.bind(tokenizer));
-        }
-
-        for (const entry of request.body) {
-            if (!entry || !entry.text) {
-                continue;
-            }
-
-            try {
-                const tokens = getEntryTokens(entry.text, encodeFunction);
-
-                for (const token of tokens) {
-                    result[token] = entry.value;
-                }
-            } catch {
-                console.warn('Tokenizer failed to encode:', entry.text);
-            }
-        }
-
-        // not needed for cached tokenizers
-        //tokenizer.free();
-        return response.send(result);
-
-        /**
-         * Gets tokenids for a given entry
-         * @param {string} text Entry text
-         * @param {(string) => Uint32Array} encode Function to encode text to token ids
-         * @returns {Uint32Array} Array of token ids
-         */
-        function getEntryTokens(text, encode) {
-            // Get raw token ids from JSON array
-            if (text.trim().startsWith('[') && text.trim().endsWith(']')) {
-                try {
-                    const json = JSON.parse(text);
-                    if (Array.isArray(json) && json.every(x => typeof x === 'number')) {
-                        return new Uint32Array(json);
-                    }
-                } catch {
-                    // ignore
-                }
-            }
-
-            // Otherwise, get token ids from tokenizer
-            return encode(text);
-        }
-    } catch (error) {
-        console.error(error);
-        return response.send({});
-    }
-});
-
-function convertChatMLPrompt(messages) {
-    if (typeof messages === 'string') {
-        return messages;
-    }
-
-    const messageStrings = [];
-    messages.forEach(m => {
-        if (m.role === 'system' && m.name === undefined) {
-            messageStrings.push('System: ' + m.content);
-        }
-        else if (m.role === 'system' && m.name !== undefined) {
-            messageStrings.push(m.name + ': ' + m.content);
-        }
-        else {
-            messageStrings.push(m.role + ': ' + m.content);
-        }
-    });
-    return messageStrings.join('\n') + '\nassistant:';
-}
-
-async function sendScaleRequest(request, response) {
-
-    const api_url = new URL(request.body.api_url_scale).toString();
-    const api_key_scale = readSecret(SECRET_KEYS.SCALE);
-
-    if (!api_key_scale) {
-        console.log('Scale API key is missing.');
-        return response.status(400).send({ error: true });
-    }
-
-    const requestPrompt = convertChatMLPrompt(request.body.messages);
-    console.log('Scale request:', requestPrompt);
-
-    try {
-        const controller = new AbortController();
-        request.socket.removeAllListeners('close');
-        request.socket.on('close', function () {
-            controller.abort();
-        });
-
-        const generateResponse = await fetch(api_url, {
-            method: 'POST',
-            body: JSON.stringify({ input: { input: requestPrompt } }),
-            headers: {
-                'Content-Type': 'application/json',
-                'Authorization': `Basic ${api_key_scale}`,
-            },
-            timeout: 0,
-        });
-
-        if (!generateResponse.ok) {
-            console.log(`Scale API returned error: ${generateResponse.status} ${generateResponse.statusText} ${await generateResponse.text()}`);
-            return response.status(generateResponse.status).send({ error: true });
-        }
-
-        const generateResponseJson = await generateResponse.json();
-        console.log('Scale response:', generateResponseJson);
-
-        const reply = { choices: [{ 'message': { 'content': generateResponseJson.output } }] };
-        return response.send(reply);
-    } catch (error) {
-        console.log(error);
-        if (!response.headersSent) {
-            return response.status(500).send({ error: true });
-        }
-    }
-}
-
-app.post('/generate_altscale', jsonParser, function (request, response_generate_scale) {
-    if (!request.body) return response_generate_scale.sendStatus(400);
-
-    fetch('https://dashboard.scale.com/spellbook/api/trpc/v2.variant.run', {
-        method: 'POST',
-        headers: {
-            'Content-Type': 'application/json',
-            'cookie': `_jwt=${readSecret(SECRET_KEYS.SCALE_COOKIE)}`,
-        },
-        body: JSON.stringify({
-            json: {
-                variant: {
-                    name: 'New Variant',
-                    appId: '',
-                    taxonomy: null,
-                },
-                prompt: {
-                    id: '',
-                    template: '{{input}}\n',
-                    exampleVariables: {},
-                    variablesSourceDataId: null,
-                    systemMessage: request.body.sysprompt,
-                },
-                modelParameters: {
-                    id: '',
-                    modelId: 'GPT4',
-                    modelType: 'OpenAi',
-                    maxTokens: request.body.max_tokens,
-                    temperature: request.body.temp,
-                    stop: 'user:',
-                    suffix: null,
-                    topP: request.body.top_p,
-                    logprobs: null,
-                    logitBias: request.body.logit_bias,
-                },
-                inputs: [
-                    {
-                        index: '-1',
-                        valueByName: {
-                            input: request.body.prompt,
-                        },
-                    },
-                ],
-            },
-            meta: {
-                values: {
-                    'variant.taxonomy': ['undefined'],
-                    'prompt.variablesSourceDataId': ['undefined'],
-                    'modelParameters.suffix': ['undefined'],
-                    'modelParameters.logprobs': ['undefined'],
-                },
-            },
-        }),
-    })
-        .then(response => response.json())
-        .then(data => {
-            console.log(data.result.data.json.outputs[0]);
-            return response_generate_scale.send({ output: data.result.data.json.outputs[0] });
-        })
-        .catch((error) => {
-            console.error('Error:', error);
-            return response_generate_scale.send({ error: true });
-        });
-
-});
-
-/**
- * @param {express.Request} request
- * @param {express.Response} response
- */
-async function sendClaudeRequest(request, response) {
-
-    const api_url = new URL(request.body.reverse_proxy || API_CLAUDE).toString();
-    const api_key_claude = request.body.reverse_proxy ? request.body.proxy_password : readSecret(SECRET_KEYS.CLAUDE);
-    const chalk = require('chalk');
-    const divider = '-'.repeat(process.stdout.columns);
-
-    if (!api_key_claude) {
-        console.log(chalk.red(`Claude API key is missing.\n${divider}`));
-        return response.status(400).send({ error: true });
-    }
-
-    try {
-        const controller = new AbortController();
-        request.socket.removeAllListeners('close');
-        request.socket.on('close', function () {
-            controller.abort();
-        });
-
-        let isSyspromptSupported = request.body.model === 'claude-2' || request.body.model === 'claude-2.1';
-        let requestPrompt = convertClaudePrompt(request.body.messages, !request.body.exclude_assistant, request.body.assistant_prefill, isSyspromptSupported, request.body.claude_use_sysprompt, request.body.human_sysprompt_message);
-
-        console.log(chalk.green(`${divider}\nClaude request\n`) + chalk.cyan(`PROMPT\n${divider}\n${requestPrompt}\n${divider}`));
-        const stop_sequences = ['\n\nHuman:', '\n\nSystem:', '\n\nAssistant:'];
-
-        // Add custom stop sequences
-        if (Array.isArray(request.body.stop)) {
-            stop_sequences.push(...request.body.stop);
-        }
-
-        const generateResponse = await fetch(api_url + '/complete', {
-            method: 'POST',
-            signal: controller.signal,
-            body: JSON.stringify({
-                prompt: requestPrompt,
-                model: request.body.model,
-                max_tokens_to_sample: request.body.max_tokens,
-                stop_sequences: stop_sequences,
-                temperature: request.body.temperature,
-                top_p: request.body.top_p,
-                top_k: request.body.top_k,
-                stream: request.body.stream,
-            }),
-            headers: {
-                'Content-Type': 'application/json',
-                'anthropic-version': '2023-06-01',
-                'x-api-key': api_key_claude,
-            },
-            timeout: 0,
-        });
-
-        if (request.body.stream) {
-            // Pipe remote SSE stream to Express response
-            forwardFetchResponse(generateResponse, response);
-        } else {
-            if (!generateResponse.ok) {
-                console.log(chalk.red(`Claude API returned error: ${generateResponse.status} ${generateResponse.statusText}\n${await generateResponse.text()}\n${divider}`));
-                return response.status(generateResponse.status).send({ error: true });
-            }
-
-            const generateResponseJson = await generateResponse.json();
-            const responseText = generateResponseJson.completion;
-            console.log(chalk.green(`Claude response\n${divider}\n${responseText}\n${divider}`));
-
-            // Wrap it back to OAI format
-            const reply = { choices: [{ 'message': { 'content': responseText } }] };
-            return response.send(reply);
-        }
-    } catch (error) {
-        console.log(chalk.red(`Error communicating with Claude: ${error}\n${divider}`));
-        if (!response.headersSent) {
-            return response.status(500).send({ error: true });
-        }
-    }
-}
-
-/**
- * @param {express.Request} request
- * @param {express.Response} response
- */
-async function sendPalmRequest(request, response) {
-    const api_key_palm = readSecret(SECRET_KEYS.PALM);
-
-    if (!api_key_palm) {
-        console.log('Palm API key is missing.');
-        return response.status(400).send({ error: true });
-    }
-
-    const body = {
-        prompt: {
-            text: request.body.messages,
-        },
-        stopSequences: request.body.stop,
-        safetySettings: PALM_SAFETY,
-        temperature: request.body.temperature,
-        topP: request.body.top_p,
-        topK: request.body.top_k || undefined,
-        maxOutputTokens: request.body.max_tokens,
-        candidate_count: 1,
-    };
-
-    console.log('Palm request:', body);
-
-    try {
-        const controller = new AbortController();
-        request.socket.removeAllListeners('close');
-        request.socket.on('close', function () {
-            controller.abort();
-        });
-
-        const generateResponse = await fetch(`https://generativelanguage.googleapis.com/v1beta2/models/text-bison-001:generateText?key=${api_key_palm}`, {
-            body: JSON.stringify(body),
-            method: 'POST',
-            headers: {
-                'Content-Type': 'application/json',
-            },
-            signal: controller.signal,
-            timeout: 0,
-        });
-
-        if (!generateResponse.ok) {
-            console.log(`Palm API returned error: ${generateResponse.status} ${generateResponse.statusText} ${await generateResponse.text()}`);
-            return response.status(generateResponse.status).send({ error: true });
-        }
-
-        const generateResponseJson = await generateResponse.json();
-        const responseText = generateResponseJson?.candidates[0]?.output;
-
-        if (!responseText) {
-            console.log('Palm API returned no response', generateResponseJson);
-            let message = `Palm API returned no response: ${JSON.stringify(generateResponseJson)}`;
-
-            // Check for filters
-            if (generateResponseJson?.filters[0]?.message) {
-                message = `Palm filter triggered: ${generateResponseJson.filters[0].message}`;
-            }
-
-            return response.send({ error: { message } });
-        }
-
-        console.log('Palm response:', responseText);
-
-        // Wrap it back to OAI format
-        const reply = { choices: [{ 'message': { 'content': responseText } }] };
-        return response.send(reply);
-    } catch (error) {
-        console.log('Error communicating with Palm API: ', error);
-        if (!response.headersSent) {
-            return response.status(500).send({ error: true });
-        }
-    }
-}
-
-app.post('/generate_openai', jsonParser, function (request, response_generate_openai) {
-    if (!request.body) return response_generate_openai.status(400).send({ error: true });
-
-    switch (request.body.chat_completion_source) {
-        case CHAT_COMPLETION_SOURCES.CLAUDE: return sendClaudeRequest(request, response_generate_openai);
-        case CHAT_COMPLETION_SOURCES.SCALE: return sendScaleRequest(request, response_generate_openai);
-        case CHAT_COMPLETION_SOURCES.AI21: return sendAI21Request(request, response_generate_openai);
-        case CHAT_COMPLETION_SOURCES.PALM: return sendPalmRequest(request, response_generate_openai);
-    }
-
-    let api_url;
-    let api_key_openai;
-    let headers;
-    let bodyParams;
-
-    if (request.body.chat_completion_source !== CHAT_COMPLETION_SOURCES.OPENROUTER) {
-        api_url = new URL(request.body.reverse_proxy || API_OPENAI).toString();
-        api_key_openai = request.body.reverse_proxy ? request.body.proxy_password : readSecret(SECRET_KEYS.OPENAI);
-        headers = {};
-        bodyParams = {};
-
-        if (getConfigValue('openai.randomizeUserId', false)) {
-            bodyParams['user'] = uuidv4();
-        }
-    } else {
-        api_url = 'https://openrouter.ai/api/v1';
-        api_key_openai = readSecret(SECRET_KEYS.OPENROUTER);
-        // OpenRouter needs to pass the referer: https://openrouter.ai/docs
-        headers = { 'HTTP-Referer': request.headers.referer };
-        bodyParams = { 'transforms': ['middle-out'] };
-
-        if (request.body.use_fallback) {
-            bodyParams['route'] = 'fallback';
-        }
-    }
-
-    if (!api_key_openai && !request.body.reverse_proxy) {
-        console.log('OpenAI API key is missing.');
-        return response_generate_openai.status(400).send({ error: true });
-    }
-
-    // Add custom stop sequences
-    if (Array.isArray(request.body.stop) && request.body.stop.length > 0) {
-        bodyParams['stop'] = request.body.stop;
-    }
-
-    const isTextCompletion = Boolean(request.body.model && TEXT_COMPLETION_MODELS.includes(request.body.model)) || typeof request.body.messages === 'string';
-    const textPrompt = isTextCompletion ? convertChatMLPrompt(request.body.messages) : '';
-    const endpointUrl = isTextCompletion && request.body.chat_completion_source !== CHAT_COMPLETION_SOURCES.OPENROUTER ?
-        `${api_url}/completions` :
-        `${api_url}/chat/completions`;
-
-    const controller = new AbortController();
-    request.socket.removeAllListeners('close');
-    request.socket.on('close', function () {
-        controller.abort();
-    });
-
-    /** @type {import('node-fetch').RequestInit} */
-    const config = {
-        method: 'post',
-        headers: {
-            'Content-Type': 'application/json',
-            'Authorization': 'Bearer ' + api_key_openai,
-            ...headers,
-        },
-        body: JSON.stringify({
-            'messages': isTextCompletion === false ? request.body.messages : undefined,
-            'prompt': isTextCompletion === true ? textPrompt : undefined,
-            'model': request.body.model,
-            'temperature': request.body.temperature,
-            'max_tokens': request.body.max_tokens,
-            'stream': request.body.stream,
-            'presence_penalty': request.body.presence_penalty,
-            'frequency_penalty': request.body.frequency_penalty,
-            'top_p': request.body.top_p,
-            'top_k': request.body.top_k,
-            'stop': isTextCompletion === false ? request.body.stop : undefined,
-            'logit_bias': request.body.logit_bias,
-            'seed': request.body.seed,
-            ...bodyParams,
-        }),
-        signal: controller.signal,
-        timeout: 0,
-    };
-
-    console.log(JSON.parse(String(config.body)));
-
-    makeRequest(config, response_generate_openai, request);
-
-    /**
-     *
-     * @param {*} config
-     * @param {express.Response} response_generate_openai
-     * @param {express.Request} request
-     * @param {Number} retries
-     * @param {Number} timeout
-     */
-    async function makeRequest(config, response_generate_openai, request, retries = 5, timeout = 5000) {
-        try {
-            const fetchResponse = await fetch(endpointUrl, config);
-
-            if (request.body.stream) {
-                console.log('Streaming request in progress');
-                forwardFetchResponse(fetchResponse, response_generate_openai);
-                return;
-            }
-
-            if (fetchResponse.ok) {
-                let json = await fetchResponse.json();
-                response_generate_openai.send(json);
-                console.log(json);
-                console.log(json?.choices[0]?.message);
-            } else if (fetchResponse.status === 429 && retries > 0) {
-                console.log(`Out of quota, retrying in ${Math.round(timeout / 1000)}s`);
-                setTimeout(() => {
-                    timeout *= 2;
-                    makeRequest(config, response_generate_openai, request, retries - 1, timeout);
-                }, timeout);
-            } else {
-                await handleErrorResponse(fetchResponse);
-            }
-        } catch (error) {
-            console.log('Generation failed', error);
-            if (!response_generate_openai.headersSent) {
-                response_generate_openai.send({ error: true });
-            } else {
-                response_generate_openai.end();
-            }
-        }
-    }
-
-    async function handleErrorResponse(response) {
-        const responseText = await response.text();
-        const errorData = tryParse(responseText);
-
-        const statusMessages = {
-            400: 'Bad request',
-            401: 'Unauthorized',
-            402: 'Credit limit reached',
-            403: 'Forbidden',
-            404: 'Not found',
-            429: 'Too many requests',
-            451: 'Unavailable for legal reasons',
-            502: 'Bad gateway',
-        };
-
-        const message = errorData?.error?.message || statusMessages[response.status] || 'Unknown error occurred';
-        const quota_error = response.status === 429 && errorData?.error?.type === 'insufficient_quota';
-        console.log(message);
-
-        if (!response_generate_openai.headersSent) {
-            response_generate_openai.send({ error: { message }, quota_error: quota_error });
-        } else if (!response_generate_openai.writableEnded) {
-            response_generate_openai.write(response);
-        } else {
-            response_generate_openai.end();
-        }
-    }
-});
-
-async function sendAI21Request(request, response) {
-    if (!request.body) return response.sendStatus(400);
-    const controller = new AbortController();
-    console.log(request.body.messages);
-    request.socket.removeAllListeners('close');
-    request.socket.on('close', function () {
-        controller.abort();
-    });
-    const options = {
-        method: 'POST',
-        headers: {
-            accept: 'application/json',
-            'content-type': 'application/json',
-            Authorization: `Bearer ${readSecret(SECRET_KEYS.AI21)}`,
-        },
-        body: JSON.stringify({
-            numResults: 1,
-            maxTokens: request.body.max_tokens,
-            minTokens: 0,
-            temperature: request.body.temperature,
-            topP: request.body.top_p,
-            stopSequences: request.body.stop_tokens,
-            topKReturn: request.body.top_k,
-            frequencyPenalty: {
-                scale: request.body.frequency_penalty * 100,
-                applyToWhitespaces: false,
-                applyToPunctuations: false,
-                applyToNumbers: false,
-                applyToStopwords: false,
-                applyToEmojis: false,
-            },
-            presencePenalty: {
-                scale: request.body.presence_penalty,
-                applyToWhitespaces: false,
-                applyToPunctuations: false,
-                applyToNumbers: false,
-                applyToStopwords: false,
-                applyToEmojis: false,
-            },
-            countPenalty: {
-                scale: request.body.count_pen,
-                applyToWhitespaces: false,
-                applyToPunctuations: false,
-                applyToNumbers: false,
-                applyToStopwords: false,
-                applyToEmojis: false,
-            },
-            prompt: request.body.messages,
-        }),
-        signal: controller.signal,
-    };
-
-    fetch(`https://api.ai21.com/studio/v1/${request.body.model}/complete`, options)
-        .then(r => r.json())
-        .then(r => {
-            if (r.completions === undefined) {
-                console.log(r);
-            } else {
-                console.log(r.completions[0].data.text);
-            }
-            const reply = { choices: [{ 'message': { 'content': r.completions[0].data.text } }] };
-            return response.send(reply);
-        })
-        .catch(err => {
-            console.error(err);
-            return response.send({ error: true });
-        });
-
-}
-
-=======
->>>>>>> 37b65282
 /**
  * Redirect a deprecated API endpoint URL to its replacement. Because fetch, form submissions, and $.ajax follow
  * redirects, this is transparent to client-side code.

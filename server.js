--- conflicted
+++ resolved
@@ -66,14 +66,11 @@
     forwardFetchResponse,
     removeColorFormatting,
     getSeparator,
-<<<<<<< HEAD
     stringToBool,
     urlHostnameToIPv6,
     canResolve,
-=======
     safeReadFileSync,
     setupLogLevel,
->>>>>>> d9fc76f3
 } from './src/util.js';
 import { UPLOADS_DIRECTORY } from './src/constants.js';
 import { ensureThumbnailCache } from './src/endpoints/thumbnails.js';
@@ -314,7 +311,7 @@
     enableIPv4 = DEFAULT_ENABLE_IPV4;
 }
 
-if (enableIPv6 === false  && enableIPv4 === false) {
+if (enableIPv6 === false && enableIPv4 === false) {
     console.error('error: You can\'t disable all internet protocols: at least IPv6 or IPv4 must be enabled.');
     process.exit(1);
 }
@@ -784,18 +781,10 @@
  */
 async function getAutorunHostname(useIPv6, useIPv4) {
     if (autorunHostname === 'auto') {
-<<<<<<< HEAD
         let localhostResolve = await canResolve('localhost', useIPv6, useIPv4);
 
         if (useIPv6 && useIPv4) {
-            if (avoidLocalhost || !localhostResolve) return '[::1]';
-            return 'localhost';
-=======
-        if (enableIPv6 && enableIPv4) {
-            return avoidLocalhost
-                ? '[::1]'
-                : 'localhost';
->>>>>>> d9fc76f3
+            return (avoidLocalhost || !localhostResolve) ? '[::1]' : 'localhost';
         }
 
         if (useIPv6) {
@@ -836,13 +825,13 @@
 
     if (useIPv6 && !v6Failed) {
         logListen += color.green(
-            ' IPv6: ' + tavernUrlV6.host
+            ' IPv6: ' + tavernUrlV6.host,
         );
     }
 
     if (useIPv4 && !v4Failed) {
         logListen += color.green(
-            ' IPv4: ' + tavernUrl.host
+            ' IPv4: ' + tavernUrl.host,
         );
     }
 
@@ -856,20 +845,20 @@
 
     if (listen) {
         console.log(
-            '[::] or 0.0.0.0 means SillyTavern is listening on all network interfaces (Wi-Fi, LAN, localhost). If you want to limit it only to internal localhost ([::1] or 127.0.0.1), change the setting in config.yaml to "listen: false". Check "access.log" file in the SillyTavern directory if you want to inspect incoming connections.\n'
+            '[::] or 0.0.0.0 means SillyTavern is listening on all network interfaces (Wi-Fi, LAN, localhost). If you want to limit it only to internal localhost ([::1] or 127.0.0.1), change the setting in config.yaml to "listen: false". Check "access.log" file in the SillyTavern directory if you want to inspect incoming connections.\n',
         );
     }
 
     if (basicAuthMode) {
         if (perUserBasicAuth && !enableAccounts) {
             console.error(color.red(
-                'Per-user basic authentication is enabled, but user accounts are disabled. This configuration may be insecure.'
+                'Per-user basic authentication is enabled, but user accounts are disabled. This configuration may be insecure.',
             ));
         } else if (!perUserBasicAuth) {
             const basicAuthUser = getConfigValue('basicAuthUser', {});
             if (!basicAuthUser?.username || !basicAuthUser?.password) {
                 console.warn(color.yellow(
-                    'Basic Authentication is enabled, but username or password is not set or empty!'
+                    'Basic Authentication is enabled, but username or password is not set or empty!',
                 ));
             }
         }

--- conflicted
+++ resolved
@@ -893,11 +893,8 @@
         jailbreak_system: settings.jailbreak_system,
         impersonation_prompt: settings.impersonation_prompt,
         bias_preset_selected: settings.bias_preset_selected,
-<<<<<<< HEAD
         reverse_proxy: settings.reverse_proxy,
-=======
         legacy_streaming: settings.legacy_streaming,
->>>>>>> f0c7c96d
     };
 
     const savePresetSettings = await fetch(`/savepreset_openai?name=${name}`, {
@@ -1161,11 +1158,8 @@
         jailbreak_prompt: ['#jailbreak_prompt_textarea', 'jailbreak_prompt', false],
         impersonation_prompt: ['#impersonation_prompt_textarea', 'impersonation_prompt', false],
         bias_preset_selected: ['#openai_logit_bias_preset', 'bias_preset_selected', false],
-<<<<<<< HEAD
         reverse_proxy: ['#openai_reverse_proxy', 'reverse_proxy', false],
-=======
         legacy_streaming: ['#legacy_streaming', 'legacy_streaming', false],
->>>>>>> f0c7c96d
     };
 
     for (const [key, [selector, setting, isCheckbox]] of Object.entries(settingsToUpdate)) {
@@ -1386,7 +1380,11 @@
         saveSettingsDebounced();
     });
 
-<<<<<<< HEAD
+    $('#legacy_streaming').on('input', function () {
+        oai_settings.legacy_streaming = !!$(this).prop('checked');
+        saveSettingsDebounced();
+    });
+
     $("#api_button_openai").on("click", onConnectButtonClick);
     $("#openai_reverse_proxy").on("input", onReverseProxyInput);
     $("#model_openai_select").on("change", onModelChange);
@@ -1401,25 +1399,4 @@
     $("#openai_logit_bias_import_preset").on("click", onLogitBiasPresetImportClick);
     $("#openai_logit_bias_export_preset").on("click", onLogitBiasPresetExportClick);
     $("#openai_logit_bias_delete_preset").on("click", onLogitBiasPresetDeleteClick);
-=======
-    $('#legacy_streaming').on('input', function () {
-        oai_settings.legacy_streaming = !!$(this).prop('checked');
-        saveSettingsDebounced();
-    });
-
-    $("#api_button_openai").on('click', onConnectButtonClick);
-    $("#openai_reverse_proxy").on('input', onReverseProxyInput);
-    $("#model_openai_select").on('change', onModelChange);
-    $("#settings_perset_openai").on('change', onSettingsPresetChange);
-    $("#new_oai_preset").on('click', onNewPresetClick);
-    $("#delete_oai_preset").on('click', onDeletePresetClick);
-    $("#openai_api_usage").on('click', showApiKeyUsage);
-    $('#openai_logit_bias_preset').on('change', onLogitBiasPresetChange);
-    $('#openai_logit_bias_new_preset').on('click', createNewLogitBiasPreset);
-    $('#openai_logit_bias_new_entry').on('click', createNewLogitBiasEntry);
-    $('#openai_logit_bias_import_file').on('input', onLogitBiasPresetImportFileChange);
-    $('#openai_logit_bias_import_preset').on('click', onLogitBiasPresetImportClick);
-    $('#openai_logit_bias_export_preset').on('click', onLogitBiasPresetExportClick);
-    $('#openai_logit_bias_delete_preset').on('click', onLogitBiasPresetDeleteClick);
->>>>>>> f0c7c96d
 });
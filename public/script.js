--- conflicted
+++ resolved
@@ -5628,20 +5628,12 @@
 
 /**
  * Fetches the chat content for each chat file from the server and compiles them into a dictionary.
-<<<<<<< HEAD
- * The function iterates over a provided list of chat metadata and requests the actual chat content 
-=======
  * The function iterates over a provided list of chat metadata and requests the actual chat content
->>>>>>> 386cca0e
  * for each chat, either as an individual chat or a group chat based on the context.
  *
  * @param {Array} data - An array containing metadata about each chat such as file_name.
  * @param {boolean} isGroupChat - A flag indicating if the chat is a group chat.
-<<<<<<< HEAD
- * @returns {Object} chat_dict - A dictionary where each key is a file_name and the value is the 
-=======
  * @returns {Object} chat_dict - A dictionary where each key is a file_name and the value is the
->>>>>>> 386cca0e
  * corresponding chat content fetched from the server.
  */
 export async function getChatsFromFiles(data, isGroupChat) {
@@ -5688,17 +5680,10 @@
 
 /**
  * Fetches the metadata of all past chats related to a specific character based on its avatar URL.
-<<<<<<< HEAD
- * The function sends a POST request to the server to retrieve all chats for the character. It then 
- * processes the received data, sorts it by the file name, and returns the sorted data.
- *
- * @returns {Array} - An array containing metadata of all past chats of the character, sorted 
-=======
  * The function sends a POST request to the server to retrieve all chats for the character. It then
  * processes the received data, sorts it by the file name, and returns the sorted data.
  *
  * @returns {Array} - An array containing metadata of all past chats of the character, sorted
->>>>>>> 386cca0e
  * in descending order by file name. Returns `undefined` if the fetch request is unsuccessful.
  */
 async function getPastCharacterChats() {
@@ -5720,13 +5705,8 @@
 
 /**
  * Displays the past chats for a character or a group based on the selected context.
-<<<<<<< HEAD
- * The function first fetches the chats, processes them, and then displays them in 
- * the HTML. It also has a built-in search functionality that allows filtering the 
-=======
  * The function first fetches the chats, processes them, and then displays them in
  * the HTML. It also has a built-in search functionality that allows filtering the
->>>>>>> 386cca0e
  * displayed chats based on a search query.
  */
 export async function displayPastChats() {
@@ -5750,7 +5730,6 @@
         const filteredData = data.filter(chat => {
             const fileName = chat['file_name'];
             const chatContent = rawChats[fileName];
-<<<<<<< HEAD
 
             return chatContent && Object.values(chatContent).some(message => message.mes.toLowerCase().includes(searchQuery.toLowerCase()));
         });
@@ -5784,51 +5763,11 @@
 
                 $("#select_chat_div").append(template);
 
-=======
-
-            return chatContent && Object.values(chatContent).some(message => message.mes.toLowerCase().includes(searchQuery.toLowerCase()));
-        });
-
-        console.log(filteredData);
-        for (const key in filteredData) {
-            let strlen = 300;
-            let mes = filteredData[key]["mes"];
-
-            if (mes !== undefined) {
-                if (mes.length > strlen) {
-                    mes = "..." + mes.substring(mes.length - strlen);
-                }
-                const chat_items = data[key]["chat_items"];
-                const file_size = data[key]["file_size"];
-                const fileName = data[key]['file_name'];
-                const timestamp = timestampToMoment(data[key]['last_mes']).format('LL LT');
-                const template = $('#past_chat_template .select_chat_block_wrapper').clone();
-                template.find('.select_chat_block').attr('file_name', fileName);
-                template.find('.avatar img').attr('src', avatarImg);
-                template.find('.select_chat_block_filename').text(fileName);
-                template.find('.chat_file_size').text(" (" + file_size + ")");
-                template.find('.chat_messages_num').text(" (" + chat_items + " messages)");
-                template.find('.select_chat_block_mes').text(mes);
-                template.find('.PastChat_cross').attr('file_name', fileName);
-                template.find('.chat_messages_date').text(timestamp);
-
-                if (selected_group) {
-                    template.find('.avatar img').replaceWith(getGroupAvatar(group));
-                }
-
-                $("#select_chat_div").append(template);
-
->>>>>>> 386cca0e
                 if (currentChat === fileName.toString().replace(".jsonl", "")) {
                     $("#select_chat_div").find(".select_chat_block:last").attr("highlight", true);
                 }
             }
         }
-<<<<<<< HEAD
-    
-=======
-
->>>>>>> 386cca0e
     }
     displayChats('');  // Display all by default
 
